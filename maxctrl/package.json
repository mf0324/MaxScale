{
  "name": "maxctrl",
  "version": "1.0.0",
  "description": "MaxScale Administrative Client",
  "repository": "https://github.com/mariadb-corporation/MaxScale",
  "main": "maxctrl.js",
  "scripts": {
<<<<<<< HEAD
    "test": "nyc mocha --exit --timeout 15000 --slow 10000",
    "preinstall": "cmake -P configure_version.cmake"
=======
    "test": "nyc mocha --timeout 15000 --slow 10000",
    "preinstall": "test -f lib/version.js || cp lib/version.js.in lib/version.js"
>>>>>>> e1f2b817
  },
  "keywords": [
    "maxscale"
  ],
  "bin": {
    "maxctrl": "./maxctrl.js"
  },
  "author": "MariaDB Corporation Ab",
  "license": "SEE LICENSE IN ../LICENSE.TXT",
  "dependencies": {
    "cli-table": "^0.3.1",
    "inquirer": "^6.1.0",
    "lodash": "^4.17.4",
    "lodash-getpath": "^0.2.4",
    "readline-sync": "^1.4.9",
    "request": "^2.88.0",
    "request-promise-native": "^1.0.3",
    "yargs": "^8.0.2"
  },
  "devDependencies": {
    "chai": "^3.5.0",
    "chai-as-promised": "^6.0.0",
    "mocha": "^5.2.0",
    "nyc": "^11.9.0"
  },
  "nyc": {
    "include": [
      "lib/*.js"
    ]
  }
}<|MERGE_RESOLUTION|>--- conflicted
+++ resolved
@@ -5,13 +5,8 @@
   "repository": "https://github.com/mariadb-corporation/MaxScale",
   "main": "maxctrl.js",
   "scripts": {
-<<<<<<< HEAD
     "test": "nyc mocha --exit --timeout 15000 --slow 10000",
-    "preinstall": "cmake -P configure_version.cmake"
-=======
-    "test": "nyc mocha --timeout 15000 --slow 10000",
     "preinstall": "test -f lib/version.js || cp lib/version.js.in lib/version.js"
->>>>>>> e1f2b817
   },
   "keywords": [
     "maxscale"
