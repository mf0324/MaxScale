/*
 * Copyright (c) 2016 MariaDB Corporation Ab
 *
 * Use of this software is governed by the Business Source License included
 * in the LICENSE.TXT file and at www.mariadb.com/bsl11.
 *
 * Change Date: 2019-07-01
 *
 * On the date above, in accordance with the Business Source License, use
 * of this software will be governed by version 2 or later of the General
 * Public License.
 */

#include <maxscale/cdefs.h>
#include "maxavro.h"
#include <string.h>
#include <maxscale/debug.h>
#include <maxscale/log_manager.h>
#include <errno.h>

bool maxavro_read_datablock_start(MAXAVRO_FILE *file);
bool maxavro_verify_block(MAXAVRO_FILE *file);
const char* type_to_string(enum maxavro_value_type type);

/**
 * @brief Read a single value from a file
 * @param file File to read from
 * @param name Name of the field
 * @param type Type of the field
 * @param field_num Field index in the schema
 * @return JSON object or NULL if an error occurred
 */
static json_t* read_and_pack_value(MAXAVRO_FILE *file, MAXAVRO_SCHEMA_FIELD *field)
{
    json_t* value = NULL;
    switch (field->type)
    {
    case MAXAVRO_TYPE_BOOL:
        {
            int i = 0;
            if (fread(&i, 1, 1, file->file) == 1)
            {
                value = json_pack("b", i);
            }
        }
        break;

    case MAXAVRO_TYPE_INT:
    case MAXAVRO_TYPE_LONG:
        {
            uint64_t val = 0;
            if (maxavro_read_integer(file, &val))
            {
                json_int_t jsonint = val;
                value = json_pack("I", jsonint);
            }
        }
        break;

    case MAXAVRO_TYPE_ENUM:
        {
            uint64_t val = 0;
            maxavro_read_integer(file, &val);

            json_t *arr = field->extra;
            ss_dassert(arr);
            ss_dassert(json_is_array(arr));

            if (json_array_size(arr) >= val)
            {
                json_t * symbol = json_array_get(arr, val);
                ss_dassert(json_is_string(symbol));
                value = json_pack("s", json_string_value(symbol));
            }
        }
        break;

<<<<<<< HEAD
    case MAXAVRO_TYPE_FLOAT:
    case MAXAVRO_TYPE_DOUBLE:
=======
        case MAXAVRO_TYPE_FLOAT:
        {
            float f = 0;
            if (maxavro_read_float(file, &f))
            {
                double d = f;
                value = json_pack("f", d);
            }
        }

            break;
        case MAXAVRO_TYPE_DOUBLE:
>>>>>>> f7cc5480
        {
            double d = 0;
            if (maxavro_read_double(file, &d))
            {
                value = json_pack("f", d);
            }
        }
        break;

    case MAXAVRO_TYPE_BYTES:
    case MAXAVRO_TYPE_STRING:
        {
            char *str = maxavro_read_string(file);
            if (str)
            {
                value = json_string(str);
                free(str);
            }
        }
        break;

    default:
        MXS_ERROR("Unimplemented type: %d", field->type);
        break;
    }
    return value;
}

static void skip_value(MAXAVRO_FILE *file, enum maxavro_value_type type)
{
    switch (type)
    {
    case MAXAVRO_TYPE_INT:
    case MAXAVRO_TYPE_LONG:
    case MAXAVRO_TYPE_ENUM:
        {
            uint64_t val = 0;
            maxavro_read_integer(file, &val);
        }
        break;

    case MAXAVRO_TYPE_FLOAT:
    case MAXAVRO_TYPE_DOUBLE:
        {
            double d = 0;
            maxavro_read_double(file, &d);
        }
        break;

    case MAXAVRO_TYPE_BYTES:
    case MAXAVRO_TYPE_STRING:
        {
            maxavro_skip_string(file);
        }
        break;

    default:
        MXS_ERROR("Unimplemented type: %d - %s", type, type_to_string(type));
        break;
    }
}

/**
 * @brief Read a record and convert in into JSON
 *
 * @param file File to read from
 * @return JSON value or NULL if an error occurred. The caller must call
 * json_decref() on the returned value to free the allocated memory.
 */
json_t* maxavro_record_read_json(MAXAVRO_FILE *file)
{
    if (!file->metadata_read && !maxavro_read_datablock_start(file))
    {
        return NULL;
    }

    json_t* object = NULL;

    if (file->records_read_from_block < file->records_in_block)
    {
        object = json_object();

        if (object)
        {
            for (size_t i = 0; i < file->schema->num_fields; i++)
            {
                json_t* value = read_and_pack_value(file, &file->schema->fields[i]);
                if (value)
                {
                    json_object_set_new(object, file->schema->fields[i].name, value);
                }
                else
                {
                    long pos = ftell(file->file);
                    MXS_ERROR("Failed to read field value '%s', type '%s' at "
                              "file offset %ld, record numer %lu.",
                              file->schema->fields[i].name,
                              type_to_string(file->schema->fields[i].type),
                              pos, file->records_read);
                    json_decref(object);
                    return NULL;
                }
            }
        }

        file->records_read_from_block++;
        file->records_read++;
    }

    return object;
}

static void skip_record(MAXAVRO_FILE *file)
{
    for (size_t i = 0; i < file->schema->num_fields; i++)
    {
        skip_value(file, file->schema->fields[i].type);
    }
    file->records_read_from_block++;
    file->records_read++;
}

/**
 * @brief Read next data block
 *
 * This seeks past any unread data from the current block
 * @param file File to read from
 * @return True if reading the next block was successfully read
 */
bool maxavro_next_block(MAXAVRO_FILE *file)
{
    if (file->last_error == MAXAVRO_ERR_NONE)
    {
        if (file->records_read_from_block < file->records_in_block)
        {
            file->records_read += file->records_in_block - file->records_read_from_block;
            long curr_pos = ftell(file->file);
            long offset = (long) file->block_size - (curr_pos - file->data_start_pos);

            if (offset > 0)
            {
                fseek(file->file, offset, SEEK_CUR);
            }
        }

        return maxavro_verify_block(file) && maxavro_read_datablock_start(file);
    }
    return false;
}

/**
 * @brief Seek to a position in the Avro file
 *
 * This moves the current position of the file, skipping data blocks if necessary.
 *
 * @param file
 * @param position
 * @return
 */
bool maxavro_record_seek(MAXAVRO_FILE *file, uint64_t offset)
{
    bool rval = true;

    if (offset < file->records_in_block - file->records_read_from_block)
    {
        /** Seek to the end of the block or to the position we want */
        while (offset-- > 0)
        {
            skip_record(file);
        }
    }
    else
    {
        /** We're seeking past a block boundary */
        offset -= (file->records_in_block - file->records_read_from_block);
        maxavro_next_block(file);

        while (offset > file->records_in_block)
        {
            /** Skip full blocks that don't have the position we want */
            offset -= file->records_in_block;
            fseek(file->file, file->block_size, SEEK_CUR);
            maxavro_next_block(file);
        }

        ss_dassert(offset <= file->records_in_block);

        while (offset-- > 0)
        {
            skip_record(file);
        }
    }

    return rval;
}

/**
 * @brief seek to file offset
 *
 * This sets the file offset to a position and checks that it is preceeded by a
 * valid sync marker.
 *
 * @param file File to seek
 * @param pos Position in the file to seek to, this should be the starting offset
 * of a data block
 * @return True if seeking to the offset was successful, false if an error occurred
 */
bool maxavro_record_set_pos(MAXAVRO_FILE *file, long pos)
{
    fseek(file->file, pos - SYNC_MARKER_SIZE, SEEK_SET);
    return maxavro_verify_block(file) && maxavro_read_datablock_start(file);
}

/**
 * @brief Read native Avro data
 *
 * This function reads a complete Avro data block from the disk and returns
 * the read data in its native Avro format.
 *
 * @param file File to read from
 * @return Buffer containing the complete binary data block or NULL if an error
 * occurred. Consult maxavro_get_error for more details.
 */
GWBUF* maxavro_record_read_binary(MAXAVRO_FILE *file)
{
    GWBUF *rval = NULL;

    if (file->last_error == MAXAVRO_ERR_NONE)
    {
        if (!file->metadata_read && !maxavro_read_datablock_start(file))
        {
            return NULL;
        }

        long data_size = (file->data_start_pos - file->block_start_pos) + file->block_size;
        ss_dassert(data_size > 0);
        rval = gwbuf_alloc(data_size + SYNC_MARKER_SIZE);

        if (rval)
        {
            fseek(file->file, file->block_start_pos, SEEK_SET);

            if (fread(GWBUF_DATA(rval), 1, data_size, file->file) == data_size)
            {
                memcpy(((uint8_t*) GWBUF_DATA(rval)) + data_size, file->sync, sizeof(file->sync));
                maxavro_next_block(file);
            }
            else
            {
                if (ferror(file->file))
                {
                    char err[MXS_STRERROR_BUFLEN];
                    MXS_ERROR("Failed to read %ld bytes: %d, %s", data_size, errno,
                              strerror_r(errno, err, sizeof(err)));
                    file->last_error = MAXAVRO_ERR_IO;
                }
                gwbuf_free(rval);
                rval = NULL;
            }
        }
        else
        {
            MXS_ERROR("Failed to allocate %ld bytes for data block.", data_size);
        }
    }
    else
    {
        MXS_ERROR("Attempting to read from a failed Avro file '%s', error is: %s",
                  file->filename, maxavro_get_error_string(file));
    }
    return rval;
}<|MERGE_RESOLUTION|>--- conflicted
+++ resolved
@@ -75,11 +75,7 @@
         }
         break;
 
-<<<<<<< HEAD
     case MAXAVRO_TYPE_FLOAT:
-    case MAXAVRO_TYPE_DOUBLE:
-=======
-        case MAXAVRO_TYPE_FLOAT:
         {
             float f = 0;
             if (maxavro_read_float(file, &f))
@@ -89,9 +85,8 @@
             }
         }
 
-            break;
-        case MAXAVRO_TYPE_DOUBLE:
->>>>>>> f7cc5480
+        break;
+    case MAXAVRO_TYPE_DOUBLE:
         {
             double d = 0;
             if (maxavro_read_double(file, &d))
