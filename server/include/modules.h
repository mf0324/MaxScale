--- conflicted
+++ resolved
@@ -29,24 +29,15 @@
  * @verbatim
  * Revision History
  *
-<<<<<<< HEAD
  * Date		Who			Description
  * 13/06/13	Mark Riddoch		Initial implementation
  * 08/07/13	Mark Riddoch		Addition of monitor modules
  * 29/05/14	Mark Riddoch		Addition of filter modules
  * 01/10/14	Mark Riddoch		Addition of call to unload all modules on
  *					shutdown
+ * 19/02/15	Mark Riddoch		Addition of moduleGetList
  * 26/02/15	Massimiliano Pinto	Addition of module_feedback_send
  *
-=======
- * Date		Who		Description
- * 13/06/13	Mark Riddoch	Initial implementation
- * 08/07/13	Mark Riddoch	Addition of monitor modules
- * 29/05/14	Mark Riddoch	Addition of filter modules
- * 01/10/14	Mark Riddoch	Addition of call to unload all modules on
- *				shutdown
- * 19/02/15	Mark Riddoch	Addition of moduleGetList
->>>>>>> 2b8cb8aa
  * @endverbatim
  */
 
@@ -76,12 +67,8 @@
 extern	void	unload_all_modules();
 extern	void	printModules();
 extern	void	dprintAllModules(DCB *);
-<<<<<<< HEAD
-char*     get_maxscale_home(void);
+extern 	RESULTSET	*moduleGetList();
+extern	char	*get_maxscale_home(void);
 extern void module_feedback_send(void*);
-=======
-extern	char	*get_maxscale_home(void);
-extern 	RESULTSET	*moduleGetList();
->>>>>>> 2b8cb8aa
 
 #endif