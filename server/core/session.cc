/*
 * Copyright (c) 2016 MariaDB Corporation Ab
 *
 * Use of this software is governed by the Business Source License included
 * in the LICENSE.TXT file and at www.mariadb.com/bsl11.
 *
 * Change Date: 2020-01-01
 *
 * On the date above, in accordance with the Business Source License, use
 * of this software will be governed by version 2 or later of the General
 * Public License.
 */

/**
 * @file session.c  - A representation of the session within the gateway.
 */
#include <maxscale/session.h>

#include <inttypes.h>
#include <stdio.h>
#include <stdlib.h>
#include <unistd.h>
#include <string.h>
#include <errno.h>
#include <algorithm>
#include <string>
#include <sstream>

#include <maxscale/alloc.h>
#include <maxscale/atomic.h>
#include <maxscale/clock.h>
#include <maxscale/dcb.h>
#include <maxscale/housekeeper.h>
#include <maxscale/log_manager.h>
#include <maxscale/poll.h>
#include <maxscale/router.h>
#include <maxscale/service.h>
#include <maxscale/spinlock.h>
#include <maxscale/utils.h>
#include <maxscale/json_api.h>
#include <maxscale/protocol/mysql.h>

#include "internal/dcb.h"
#include "internal/filter.h"
#include "internal/routingworker.hh"
#include "internal/session.h"

using std::string;
using std::stringstream;
using namespace maxscale;

/** Global session id counter. Must be updated atomically. Value 0 is reserved for
 *  dummy/unused sessions.
 */
static uint64_t next_session_id = 1;

static uint32_t retain_last_statements = 0;
static session_dump_statements_t dump_statements = SESSION_DUMP_STATEMENTS_NEVER;

static struct session session_dummy_struct;

static void session_initialize(void *session);
static int session_setup_filters(MXS_SESSION *session);
static void session_simple_free(MXS_SESSION *session, DCB *dcb);
static void session_add_to_all_list(MXS_SESSION *session);
static MXS_SESSION *session_find_free();
static void session_final_free(MXS_SESSION *session);
static MXS_SESSION* session_alloc_body(SERVICE* service, DCB* client_dcb,
                                       MXS_SESSION* session);
static void session_deliver_response(MXS_SESSION* session);

/**
 * The clientReply of the session.
 *
 * @param inst     In reality an MXS_SESSION*.
 * @param session  In reality an MXS_SESSION*.
 * @param data     The data to send to the client.
 */
static int session_reply(MXS_FILTER *inst, MXS_FILTER_SESSION *session, GWBUF *data);

/**
 * @brief Initialize a session
 *
 * This routine puts initial values into the fields of the session pointed to
 * by the parameter.
 *
 * @param *session    Pointer to the session to be initialized
 */
static void
session_initialize(MXS_SESSION *session)
{
    memset(session, 0, sizeof(MXS_SESSION));

    session->ses_chk_top = CHK_NUM_SESSION;
    session->state = SESSION_STATE_ALLOC;
    session->last_statements = new SessionStmtQueue;
    session->ses_chk_tail = CHK_NUM_SESSION;
}

MXS_SESSION* session_alloc(SERVICE *service, DCB *client_dcb)
{
    return session_alloc_with_id(service, client_dcb, session_get_next_id());
}

MXS_SESSION* session_alloc_with_id(SERVICE *service, DCB *client_dcb, uint64_t id)
{
    MXS_SESSION *session = (MXS_SESSION *)(MXS_MALLOC(sizeof(*session)));
    SessionVarsByName *session_variables = new (std::nothrow) SessionVarsByName;
    DCBSet* dcb_set = new (std::nothrow) DCBSet;

    if ((session == NULL) || (session_variables == NULL) || (dcb_set == NULL))
    {
        MXS_FREE(session);
        delete session_variables;
        delete dcb_set;
        return NULL;
    }

    session_initialize(session);
    session->variables = session_variables;
    session->dcb_set = dcb_set;
    session->ses_id = id;
    return session_alloc_body(service, client_dcb, session);
}

static MXS_SESSION* session_alloc_body(SERVICE* service, DCB* client_dcb,
                                       MXS_SESSION* session)
{
    session->service = service;
    session->client_dcb = client_dcb;
    session->stats.connect = time(0);
    session->qualifies_for_pooling = false;
    session->close_reason = SESSION_CLOSE_NONE;

    MXS_CONFIG *config = config_get_global_options();
    // If MaxScale is running in Oracle mode, then autocommit needs to
    // initially be off.
    bool autocommit = (config->qc_sql_mode == QC_SQL_MODE_ORACLE) ? false : true;
    session_set_autocommit(session, autocommit);

    /*<
     * Associate the session to the client DCB and set the reference count on
     * the session to indicate that there is a single reference to the
     * session. There is no need to protect this or use atomic add as the
     * session has not been made available to the other threads at this
     * point.
     */
    session->refcount = 1;
    /*<
     * This indicates that session is ready to be shared with backend
     * DCBs. Note that this doesn't mean that router is initialized yet!
     */
    session->state = SESSION_STATE_READY;

    session->trx_state = SESSION_TRX_INACTIVE;
    session->autocommit = true;
    /*
     * Only create a router session if we are not the listening DCB or an
     * internal DCB. Creating a router session may create a connection to
     * a backend server, depending upon the router module implementation
     * and should be avoided for a listener session.
     *
     * Router session creation may create other DCBs that link to the
     * session.
     */
    if (client_dcb->state != DCB_STATE_LISTENING &&
        client_dcb->dcb_role != DCB_ROLE_INTERNAL)
    {
        session->router_session = service->router->newSession(service->router_instance, session);
        if (session->router_session == NULL)
        {
            session->state = SESSION_STATE_TO_BE_FREED;
            MXS_ERROR("Failed to create new router session for service '%s'. "
                      "See previous errors for more details.", service->name);
        }
        /*
         * Pending filter chain being setup set the head of the chain to
         * be the router. As filters are inserted the current head will
         * be pushed to the filter and the head updated.
         *
         * NB This dictates that filters are created starting at the end
         * of the chain nearest the router working back to the client
         * protocol end of the chain.
         */
        // NOTE: Here we cast the router instance into a MXS_FILTER and
        // NOTE: the router session into a MXS_FILTER_SESSION and
        // NOTE: the router routeQuery into a filter routeQuery. That
        // NOTE: is in order to be able to treat the router as the first
        // NOTE: filter.
        session->head = router_as_downstream(session);

        // NOTE: Here we cast the session into a MXS_FILTER and MXS_FILTER_SESSION
        // NOTE: and session_reply into a filter clientReply. That's dubious but ok
        // NOTE: as session_reply will know what to do. In practice, the session
        // NOTE: will be called as if it would be the last filter.
        session->tail.instance = (MXS_FILTER*)session;
        session->tail.session = (MXS_FILTER_SESSION*)session;
        session->tail.clientReply = session_reply;

        if (SESSION_STATE_TO_BE_FREED != session->state
            && service->n_filters > 0
            && !session_setup_filters(session))
        {
            session->state = SESSION_STATE_TO_BE_FREED;
            MXS_ERROR("Setting up filters failed. "
                      "Terminating session %s.",
                      service->name);
        }
    }

    if (SESSION_STATE_TO_BE_FREED != session->state)
    {
        session->state = SESSION_STATE_ROUTER_READY;

        if (session->client_dcb->user == NULL)
        {
            MXS_INFO("Started session [%" PRIu64 "] for %s service ",
                     session->ses_id,
                     service->name);
        }
        else
        {
            MXS_INFO("Started %s client session [%" PRIu64 "] for '%s' from %s",
                     service->name,
                     session->ses_id,
                     session->client_dcb->user,
                     session->client_dcb->remote);
        }
    }
    else
    {
        MXS_INFO("Start %s client session [%" PRIu64 "] for '%s' from %s failed, will be "
                 "closed as soon as all related DCBs have been closed.",
                 service->name,
                 session->ses_id,
                 session->client_dcb->user,
                 session->client_dcb->remote);
    }
    atomic_add(&service->stats.n_sessions, 1);
    atomic_add(&service->stats.n_current, 1);
    CHK_SESSION(session);

    client_dcb->session = session;
    return (session->state == SESSION_STATE_TO_BE_FREED) ? NULL : session;
}

/**
 * Allocate a dummy session so that DCBs can always have sessions.
 *
 * Only one dummy session exists, it is statically declared
 *
 * @param client_dcb    The client side DCB
 * @return              The dummy created session
 */
MXS_SESSION *
session_set_dummy(DCB *client_dcb)
{
    MXS_SESSION *session;

    session = &session_dummy_struct;
    session->ses_chk_top = CHK_NUM_SESSION;
    session->ses_chk_tail = CHK_NUM_SESSION;
    session->service = NULL;
    session->client_dcb = NULL;
    session->n_filters = 0;
    memset(&session->stats, 0, sizeof(MXS_SESSION_STATS));
    session->stats.connect = 0;
    session->state = SESSION_STATE_DUMMY;
    session->refcount = 1;
    session->ses_id = 0;

    client_dcb->session = session;
    return session;
}

void session_link_backend_dcb(MXS_SESSION *session, DCB *dcb)
{
    ss_dassert(dcb->dcb_role == DCB_ROLE_BACKEND_HANDLER);

    atomic_add(&session->refcount, 1);
    dcb->session = session;
    dcb->service = session->service;
    /** Move this DCB under the same thread */
    dcb->poll.thread.id = session->client_dcb->poll.thread.id;
    session->dcb_set->insert(dcb);
}

void session_unlink_backend_dcb(MXS_SESSION *session, DCB *dcb)
{
    session->dcb_set->erase(dcb);
    session_put_ref(session);
}

/**
 * Deallocate the specified session, minimal actions during session_alloc
 * Since changes to keep new session in existence until all related DCBs
 * have been destroyed, this function is redundant.  Just left until we are
 * sure of the direction taken.
 *
 * @param session       The session to deallocate
 */
static void
session_simple_free(MXS_SESSION *session, DCB *dcb)
{
    /* Does this possibly need a lock? */
    if (dcb->data)
    {
        void * clientdata = dcb->data;
        dcb->data = NULL;
        MXS_FREE(clientdata);
    }
    if (session)
    {
        if (SESSION_STATE_DUMMY == session->state)
        {
            return;
        }
        if (session && session->router_session)
        {
            session->service->router->freeSession(
                session->service->router_instance,
                session->router_session);
        }
        session->state = SESSION_STATE_STOPPING;
    }

    session_final_free(session);
}

void session_close(MXS_SESSION *session)
{
    if (session->router_session)
    {
        session->state = SESSION_STATE_STOPPING;

        MXS_ROUTER_OBJECT* router = session->service->router;
        MXS_ROUTER* router_instance = session->service->router_instance;

        /** Close router session and all its connections */
        router->closeSession(router_instance, session->router_session);
    }
}

/**
 * Deallocate the specified session
 *
 * @param session       The session to deallocate
 */
static void session_free(MXS_SESSION *session)
{
    CHK_SESSION(session);
    ss_dassert(session->refcount == 0);

    session->state = SESSION_STATE_TO_BE_FREED;
    atomic_add(&session->service->stats.n_current, -1);

    if (session->client_dcb)
    {
        dcb_free_all_memory(session->client_dcb);
        session->client_dcb = NULL;
    }
    /**
     * If session is not child of some other session, free router_session.
     * Otherwise let the parent free it.
     */
    if (session->router_session)
    {
        session->service->router->freeSession(session->service->router_instance,
                                              session->router_session);
    }
    if (session->n_filters)
    {
        int i;
        for (i = 0; i < session->n_filters; i++)
        {
            if (session->filters[i].filter)
            {
                session->filters[i].filter->obj->closeSession(session->filters[i].instance,
                                                              session->filters[i].session);
            }
        }
        for (i = 0; i < session->n_filters; i++)
        {
            if (session->filters[i].filter)
            {
                session->filters[i].filter->obj->freeSession(session->filters[i].instance,
                                                             session->filters[i].session);
            }
        }
        MXS_FREE(session->filters);
    }

    MXS_INFO("Stopped %s client session [%" PRIu64 "]", session->service->name, session->ses_id);

    session->state = SESSION_STATE_FREE;
    session_final_free(session);
}

static void
session_final_free(MXS_SESSION *session)
{
    if (dump_statements == SESSION_DUMP_STATEMENTS_ON_CLOSE)
    {
        session_dump_statements(session);
    }

    delete session->variables;
    delete session->last_statements;
    delete session->dcb_set;
    MXS_FREE(session);
}

/**
 * Check to see if a session is valid, i.e. in the list of all sessions
 *
 * @param session       Session to check
 * @return              1 if the session is valid otherwise 0
 */
int
session_isvalid(MXS_SESSION *session)
{
    return session != NULL;
}

/**
 * Print details of an individual session
 *
 * @param session       Session to print
 */
void
printSession(MXS_SESSION *session)
{
    struct tm result;
    char timebuf[40];

    printf("Session %p\n", session);
    printf("\tState:        %s\n", session_state(session->state));
    printf("\tService:      %s (%p)\n", session->service->name, session->service);
    printf("\tClient DCB:   %p\n", session->client_dcb);
    printf("\tConnected:    %s\n",
           asctime_r(localtime_r(&session->stats.connect, &result), timebuf));
    printf("\tRouter Session: %p\n", session->router_session);
}

bool printAllSessions_cb(DCB *dcb, void *data)
{
    if (dcb->dcb_role == DCB_ROLE_CLIENT_HANDLER)
    {
        printSession(dcb->session);
    }

    return true;
}

/**
 * Print all sessions
 *
 * Designed to be called within a debugger session in order
 * to display all active sessions within the gateway
 */
void
printAllSessions()
{
    dcb_foreach(printAllSessions_cb, NULL);
}

/** Callback for dprintAllSessions */
bool dprintAllSessions_cb(DCB *dcb, void *data)
{
    if (dcb->dcb_role == DCB_ROLE_CLIENT_HANDLER &&
        dcb->session->state != SESSION_STATE_DUMMY)
    {
        DCB *out_dcb = (DCB*)data;
        dprintSession(out_dcb, dcb->session);
    }
    return true;
}

/**
 * Print all sessions to a DCB
 *
 * Designed to be called within a debugger session in order
 * to display all active sessions within the gateway
 *
 * @param dcb   The DCB to print to
 */
void
dprintAllSessions(DCB *dcb)
{
    dcb_foreach(dprintAllSessions_cb, dcb);
}

/**
 * Print a particular session to a DCB
 *
 * Designed to be called within a debugger session in order
 * to display all active sessions within the gateway
 *
 * @param dcb   The DCB to print to
 * @param print_session   The session to print
 */
void
dprintSession(DCB *dcb, MXS_SESSION *print_session)
{
    struct tm result;
    char buf[30];
    int i;

    dcb_printf(dcb, "Session %" PRIu64 "\n", print_session->ses_id);
    dcb_printf(dcb, "\tState:               %s\n", session_state(print_session->state));
    dcb_printf(dcb, "\tService:             %s\n", print_session->service->name);

    if (print_session->client_dcb && print_session->client_dcb->remote)
    {
        double idle = (mxs_clock() - print_session->client_dcb->last_read);
        idle = idle > 0 ? idle / 10.f : 0;
        dcb_printf(dcb, "\tClient Address:          %s%s%s\n",
                   print_session->client_dcb->user ? print_session->client_dcb->user : "",
                   print_session->client_dcb->user ? "@" : "",
                   print_session->client_dcb->remote);
        dcb_printf(dcb, "\tConnected:               %s\n",
                   asctime_r(localtime_r(&print_session->stats.connect, &result), buf));
        if (print_session->client_dcb->state == DCB_STATE_POLLING)
        {
            dcb_printf(dcb, "\tIdle:                %.0f seconds\n", idle);
        }

    }

    if (print_session->n_filters)
    {
        for (i = 0; i < print_session->n_filters; i++)
        {
            dcb_printf(dcb, "\tFilter: %s\n",
                       print_session->filters[i].filter->name);
            print_session->filters[i].filter->obj->diagnostics(print_session->filters[i].instance,
                                                               print_session->filters[i].session,
                                                               dcb);
        }
    }
}

bool dListSessions_cb(DCB *dcb, void *data)
{
    if (dcb->dcb_role == DCB_ROLE_CLIENT_HANDLER)
    {
        DCB *out_dcb = (DCB*)data;
        MXS_SESSION *session = dcb->session;
        dcb_printf(out_dcb, "%-16" PRIu64 " | %-15s | %-14s | %s\n", session->ses_id,
                   session->client_dcb && session->client_dcb->remote ?
                   session->client_dcb->remote : "",
                   session->service && session->service->name ?
                   session->service->name : "",
                   session_state(session->state));
    }

    return true;
}
/**
 * List all sessions in tabular form to a DCB
 *
 * Designed to be called within a debugger session in order
 * to display all active sessions within the gateway
 *
 * @param dcb   The DCB to print to
 */
void
dListSessions(DCB *dcb)
{
    dcb_printf(dcb, "-----------------+-----------------+----------------+--------------------------\n");
    dcb_printf(dcb, "Session          | Client          | Service        | State\n");
    dcb_printf(dcb, "-----------------+-----------------+----------------+--------------------------\n");

    dcb_foreach(dListSessions_cb, dcb);

    dcb_printf(dcb, "-----------------+-----------------+----------------+--------------------------\n\n");
}

/**
 * Convert a session state to a string representation
 *
 * @param state         The session state
 * @return A string representation of the session state
 */
const char *
session_state(mxs_session_state_t state)
{
    switch (state)
    {
    case SESSION_STATE_ALLOC:
        return "Session Allocated";
    case SESSION_STATE_DUMMY:
        return "Dummy Session";
    case SESSION_STATE_READY:
        return "Session Ready";
    case SESSION_STATE_ROUTER_READY:
        return "Session ready for routing";
    case SESSION_STATE_LISTENER:
        return "Listener Session";
    case SESSION_STATE_LISTENER_STOPPED:
        return "Stopped Listener Session";
    case SESSION_STATE_STOPPING:
        return "Stopping session";
    case SESSION_STATE_TO_BE_FREED:
        return "Session to be freed";
    case SESSION_STATE_FREE:
        return "Freed session";
    default:
        return "Invalid State";
    }
}

/**
 * Create the filter chain for this session.
 *
 * Filters must be setup in reverse order, starting with the last
 * filter in the chain and working back towards the client connection
 * Each filter is passed the current session head of the filter chain
 * this head becomes the destination for the filter. The newly created
 * filter becomes the new head of the filter chain.
 *
 * @param       session         The session that requires the chain
 * @return      0 if filter creation fails
 */
static int
session_setup_filters(MXS_SESSION *session)
{
    SERVICE *service = session->service;
    MXS_DOWNSTREAM *head;
    MXS_UPSTREAM *tail;
    int i;

    if ((session->filters = (SESSION_FILTER*)MXS_CALLOC(service->n_filters,
                                                        sizeof(SESSION_FILTER))) == NULL)
    {
        return 0;
    }
    session->n_filters = service->n_filters;
    for (i = service->n_filters - 1; i >= 0; i--)
    {
        if (service->filters[i] == NULL)
        {
            MXS_ERROR("Service '%s' contians an unresolved filter.", service->name);
            return 0;
        }
        if ((head = filter_apply(service->filters[i], session,
                                 &session->head)) == NULL)
        {
            MXS_ERROR("Failed to create filter '%s' for "
                      "service '%s'.\n",
                      service->filters[i]->name,
                      service->name);
            return 0;
        }
        session->filters[i].filter = service->filters[i];
        session->filters[i].session = head->session;
        session->filters[i].instance = head->instance;
        session->head = *head;
        MXS_FREE(head);
    }

    for (i = 0; i < service->n_filters; i++)
    {
        if ((tail = filter_upstream(service->filters[i],
                                    session->filters[i].session,
                                    &session->tail)) == NULL)
        {
            MXS_ERROR("Failed to create filter '%s' for service '%s'.",
                      service->filters[i]->name,
                      service->name);
            return 0;
        }

        /*
         * filter_upstream may simply return the 3 parameter if
         * the filter has no upstream entry point. So no need
         * to copy the contents or free tail in this case.
         */
        if (tail != &session->tail)
        {
            session->tail = *tail;
            MXS_FREE(tail);
        }
    }

    return 1;
}

/**
 * Entry point for the final element in the upstream filter, i.e. the writing
 * of the data to the client.
 *
 * Looks like a filter `clientReply`, but in this case both the instance and
 * the session argument will be a MXS_SESSION*.
 *
 * @param       instance        The "instance" data
 * @param       session         The session
 * @param       data            The buffer chain to write
 */
int
session_reply(MXS_FILTER *instance, MXS_FILTER_SESSION *session, GWBUF *data)
{
    MXS_SESSION *the_session = (MXS_SESSION*)session;

    return the_session->client_dcb->func.write(the_session->client_dcb, data);
}

/**
 * Return the client connection address or name
 *
 * @param session       The session whose client address to return
 */
const char *
session_get_remote(const MXS_SESSION *session)
{
    if (session && session->client_dcb)
    {
        return session->client_dcb->remote;
    }
    return NULL;
}

bool session_route_query(MXS_SESSION* session, GWBUF* buffer)
{
    ss_dassert(session);
    ss_dassert(session->head.routeQuery);
    ss_dassert(session->head.instance);
    ss_dassert(session->head.session);

    bool rv;

    if (session->head.routeQuery(session->head.instance, session->head.session, buffer) == 1)
    {
        rv = true;
    }
    else
    {
        rv = false;
    }

    // In case some filter has short-circuited the request processing we need
    // to deliver that now to the client.
    session_deliver_response(session);

    return rv;
}

bool session_route_reply(MXS_SESSION *session, GWBUF *buffer)
{
    ss_dassert(session);
    ss_dassert(session->tail.clientReply);
    ss_dassert(session->tail.instance);
    ss_dassert(session->tail.session);

    bool rv;

    if (session->tail.clientReply(session->tail.instance, session->tail.session, buffer) == 1)
    {
        rv = true;
    }
    else
    {
        rv = false;
    }

    return rv;
}

/**
 * Return the username of the user connected to the client side of the
 * session.
 *
 * @param session               The session pointer.
 * @return      The user name or NULL if it can not be determined.
 */
const char *
session_get_user(const MXS_SESSION *session)
{
    return (session && session->client_dcb) ? session->client_dcb->user : NULL;
}

/**
 * Callback structure for the session list extraction
 */
typedef struct
{
    int index;
    int current;
    SESSIONLISTFILTER filter;
    RESULT_ROW *row;
    RESULTSET *set;
} SESSIONFILTER;

bool dcb_iter_cb(DCB *dcb, void *data)
{
    SESSIONFILTER *cbdata = (SESSIONFILTER*)data;

    if (cbdata->current < cbdata->index)
    {
        if (cbdata->filter == SESSION_LIST_ALL ||
            (cbdata->filter == SESSION_LIST_CONNECTION &&
             (dcb->session->state != SESSION_STATE_LISTENER)))
        {
            cbdata->current++;
        }
    }
    else
    {
        char buf[20];
        MXS_SESSION *list_session = dcb->session;

        cbdata->index++;
        cbdata->row = resultset_make_row(cbdata->set);
        snprintf(buf, sizeof(buf), "%p", list_session);
        resultset_row_set(cbdata->row, 0, buf);
        resultset_row_set(cbdata->row, 1, ((list_session->client_dcb && list_session->client_dcb->remote)
                                           ? list_session->client_dcb->remote : ""));
        resultset_row_set(cbdata->row, 2, (list_session->service && list_session->service->name
                                           ? list_session->service->name : ""));
        resultset_row_set(cbdata->row, 3, session_state(list_session->state));
        return false;
    }
    return true;
}

/**
 * Provide a row to the result set that defines the set of sessions
 *
 * @param set   The result set
 * @param data  The index of the row to send
 * @return The next row or NULL
 */
static RESULT_ROW *
sessionRowCallback(RESULTSET *set, void *data)
{
    SESSIONFILTER *cbdata = (SESSIONFILTER*)data;
    RESULT_ROW *row = NULL;

    cbdata->current = 0;
    dcb_foreach(dcb_iter_cb, cbdata);

    if (cbdata->row)
    {
        row = cbdata->row;
        cbdata->row = NULL;
    }
    else
    {
        MXS_FREE(cbdata);
    }

    return row;
}

/**
 * Return a resultset that has the current set of sessions in it
 *
 * @return A Result set
 */
/* Lint is not convinced that the new memory for data is always tracked
 * because it does not see what happens within the resultset_create function,
 * so we suppress the warning. In fact, the function call results in return
 * of the set structure which includes a pointer to data
 */

/*lint -e429 */
RESULTSET *
sessionGetList(SESSIONLISTFILTER filter)
{
    RESULTSET *set;
    SESSIONFILTER *data;

    if ((data = (SESSIONFILTER *)MXS_MALLOC(sizeof(SESSIONFILTER))) == NULL)
    {
        return NULL;
    }
    data->index = 0;
    data->filter = filter;
    data->current = 0;
    data->row = NULL;

    if ((set = resultset_create(sessionRowCallback, data)) == NULL)
    {
        MXS_FREE(data);
        return NULL;
    }

    data->set = set;
    resultset_add_column(set, "Session", 16, COL_TYPE_VARCHAR);
    resultset_add_column(set, "Client", 15, COL_TYPE_VARCHAR);
    resultset_add_column(set, "Service", 15, COL_TYPE_VARCHAR);
    resultset_add_column(set, "State", 15, COL_TYPE_VARCHAR);

    return set;
}
/*lint +e429 */

mxs_session_trx_state_t session_get_trx_state(const MXS_SESSION* ses)
{
    return ses->trx_state;
}

mxs_session_trx_state_t session_set_trx_state(MXS_SESSION* ses, mxs_session_trx_state_t new_state)
{
    mxs_session_trx_state_t prev_state = ses->trx_state;

    ses->trx_state = new_state;

    return prev_state;
}

const char* session_trx_state_to_string(mxs_session_trx_state_t state)
{
    switch (state)
    {
    case SESSION_TRX_INACTIVE:
        return "SESSION_TRX_INACTIVE";
    case SESSION_TRX_ACTIVE:
        return "SESSION_TRX_ACTIVE";
    case SESSION_TRX_READ_ONLY:
        return "SESSION_TRX_READ_ONLY";
    case SESSION_TRX_READ_WRITE:
        return "SESSION_TRX_READ_WRITE";
    case SESSION_TRX_READ_ONLY_ENDING:
        return "SESSION_TRX_READ_ONLY_ENDING";
    case SESSION_TRX_READ_WRITE_ENDING:
        return "SESSION_TRX_READ_WRITE_ENDING";
    }

    MXS_ERROR("Unknown session_trx_state_t value: %d", (int)state);
    return "UNKNOWN";
}

static bool ses_find_id(DCB *dcb, void *data)
{
    void **params = (void**)data;
    MXS_SESSION **ses = (MXS_SESSION**)params[0];
    uint64_t *id = (uint64_t*)params[1];
    bool rval = true;

    if (dcb->session->ses_id == *id)
    {
        *ses = session_get_ref(dcb->session);
        rval = false;
    }

    return rval;
}

MXS_SESSION* session_get_by_id(uint64_t id)
{
    MXS_SESSION *session = NULL;
    void *params[] = {&session, &id};

    dcb_foreach(ses_find_id, params);

    return session;
}

MXS_SESSION* session_get_ref(MXS_SESSION *session)
{
    atomic_add(&session->refcount, 1);
    return session;
}

void session_put_ref(MXS_SESSION *session)
{
    if (session && session->state != SESSION_STATE_DUMMY)
    {
        /** Remove one reference. If there are no references left, free session */
        if (atomic_add(&session->refcount, -1) == 1)
        {
            session_free(session);
        }
    }
}

uint64_t session_get_next_id()
{
    return atomic_add_uint64(&next_session_id, 1);
}

json_t* session_json_data(const MXS_SESSION *session, const char *host)
{
    json_t* data = json_object();

    /** ID must be a string */
    stringstream ss;
    ss << session->ses_id;

    /** ID and type */
    json_object_set_new(data, CN_ID, json_string(ss.str().c_str()));
    json_object_set_new(data, CN_TYPE, json_string(CN_SESSIONS));

    /** Relationships */
    json_t* rel = json_object();

    /** Service relationship (one-to-one) */
    json_t* services = mxs_json_relationship(host, MXS_JSON_API_SERVICES);
    mxs_json_add_relation(services, session->service->name, CN_SERVICES);
    json_object_set_new(rel, CN_SERVICES, services);

    /** Filter relationships (one-to-many) */
    if (session->n_filters)
    {
        json_t* filters = mxs_json_relationship(host, MXS_JSON_API_FILTERS);

        for (int i = 0; i < session->n_filters; i++)
        {
            mxs_json_add_relation(filters, session->filters[i].filter->name, CN_FILTERS);
        }
        json_object_set_new(rel, CN_FILTERS, filters);
    }

    json_object_set_new(data, CN_RELATIONSHIPS, rel);

    /** Session attributes */
    json_t* attr = json_object();
    json_object_set_new(attr, "state", json_string(session_state(session->state)));

    if (session->client_dcb->user)
    {
        json_object_set_new(attr, CN_USER, json_string(session->client_dcb->user));
    }

    if (session->client_dcb->remote)
    {
        json_object_set_new(attr, "remote", json_string(session->client_dcb->remote));
    }

    struct tm result;
    char buf[60];

    asctime_r(localtime_r(&session->stats.connect, &result), buf);
    trim(buf);

    json_object_set_new(attr, "connected", json_string(buf));

    if (session->client_dcb->state == DCB_STATE_POLLING)
    {
        double idle = (mxs_clock() - session->client_dcb->last_read);
        idle = idle > 0 ? idle / 10.f : 0;
        json_object_set_new(attr, "idle", json_real(idle));
    }

    json_t* dcb_arr = json_array();

    for (auto it = session->dcb_set->begin(); it != session->dcb_set->end(); it++)
    {
        json_array_append_new(dcb_arr, dcb_to_json(*it));
    }

    json_object_set_new(attr, "connections", dcb_arr);

    json_object_set_new(data, CN_ATTRIBUTES, attr);
    json_object_set_new(data, CN_LINKS, mxs_json_self_link(host, CN_SESSIONS, ss.str().c_str()));

    return data;
}

json_t* session_to_json(const MXS_SESSION *session, const char *host)
{
    stringstream ss;
    ss << MXS_JSON_API_SESSIONS << session->ses_id;
    return mxs_json_resource(host, ss.str().c_str(), session_json_data(session, host));
}

struct SessionListData
{
    json_t* json;
    const char* host;
};

bool seslist_cb(DCB* dcb, void* data)
{
    if (dcb->dcb_role == DCB_ROLE_CLIENT_HANDLER)
    {
        SessionListData* d = (SessionListData*)data;
        json_array_append_new(d->json, session_json_data(dcb->session, d->host));
    }

    return true;
}

json_t* session_list_to_json(const char* host)
{
    SessionListData data = {json_array(), host};
    dcb_foreach(seslist_cb, &data);
    return mxs_json_resource(host, MXS_JSON_API_SESSIONS, data.json);
}

void session_qualify_for_pool(MXS_SESSION* session)
{
    session->qualifies_for_pooling = true;
}

bool session_valid_for_pool(const MXS_SESSION* session)
{
    ss_dassert(session->state != SESSION_STATE_DUMMY);
    return session->qualifies_for_pooling;
}

MXS_SESSION* session_get_current()
{
    DCB* dcb = dcb_get_current();

    return dcb ? dcb->session : NULL;
}

uint64_t session_get_current_id()
{
    MXS_SESSION* session = session_get_current();

    return session ? session->ses_id : 0;
}

bool session_add_variable(MXS_SESSION*               session,
                          const char*                name,
                          session_variable_handler_t handler,
                          void*                      context)
{
    bool added = false;

    static const char PREFIX[] = "@MAXSCALE.";

    if (strncasecmp(name, PREFIX, sizeof(PREFIX) - 1) == 0)
    {
        string key(name);

        std::transform(key.begin(), key.end(), key.begin(), tolower);

        if (session->variables->find(key) == session->variables->end())
        {
            SESSION_VARIABLE variable;
            variable.handler = handler;
            variable.context = context;

            session->variables->insert(std::make_pair(key, variable));
            added = true;
        }
        else
        {
            MXS_ERROR("Session variable '%s' has been added already.", name);
        }
    }
    else
    {
        MXS_ERROR("Session variable '%s' is not of the correct format.", name);
    }

    return added;
}

char* session_set_variable_value(MXS_SESSION* session,
                                 const char* name_begin,
                                 const char* name_end,
                                 const char* value_begin,
                                 const char* value_end)
{
    char* rv = NULL;

    string key(name_begin, name_end - name_begin);

    transform(key.begin(), key.end(), key.begin(), tolower);

    SessionVarsByName::iterator i = session->variables->find(key);

    if (i != session->variables->end())
    {
        rv = i->second.handler(i->second.context, key.c_str(), value_begin, value_end);
    }
    else
    {
        const char FORMAT[] = "Attempt to set unknown MaxScale user variable %.*s";

        int name_length = name_end - name_begin;
        int len = snprintf(NULL, 0, FORMAT, name_length, name_begin);

        rv = static_cast<char*>(MXS_MALLOC(len + 1));

        if (rv)
        {
            sprintf(rv, FORMAT, name_length, name_begin);
        }

        MXS_WARNING(FORMAT, name_length, name_begin);
    }

    return rv;
}

bool session_remove_variable(MXS_SESSION* session,
                             const char*  name,
                             void**       context)
{
    bool removed = false;

    string key(name);

    transform(key.begin(), key.end(), key.begin(), toupper);

    SessionVarsByName::iterator i = session->variables->find(key);

    if (i != session->variables->end())
    {
        if (context)
        {
            *context = i->second.context;
        }

        session->variables->erase(i);
        removed = true;
    }

    return removed;
}

void session_set_response(MXS_SESSION *session, const MXS_UPSTREAM *up, GWBUF *buffer)
{
    // Valid arguments.
    ss_dassert(session && up && buffer);

    // Valid state. Only one filter may terminate the execution and exactly once.
    ss_dassert(!session->response.up.instance &&
               !session->response.up.session &&
               !session->response.buffer);

    session->response.up = *up;
    session->response.buffer = buffer;
}

/**
 * Delivers a provided response to the upstream filter that should
 * receive it.
 *
 * @param session  The session.
 */
static void session_deliver_response(MXS_SESSION* session)
{
    MXS_FILTER* filter_instance = session->response.up.instance;

    if (filter_instance)
    {
        MXS_FILTER_SESSION* filter_session = session->response.up.session;
        GWBUF* buffer = session->response.buffer;

        ss_dassert(filter_session);
        ss_dassert(buffer);

        session->response.up.clientReply(filter_instance, filter_session, buffer);

        session->response.up.instance = NULL;
        session->response.up.session = NULL;
        session->response.up.clientReply = NULL;
        session->response.buffer = NULL;
    }

    ss_dassert(!session->response.up.instance);
    ss_dassert(!session->response.up.session);
    ss_dassert(!session->response.up.clientReply);
    ss_dassert(!session->response.buffer);
}

void session_set_retain_last_statements(uint32_t n)
{
    retain_last_statements = n;
}

void session_set_dump_statements(session_dump_statements_t value)
{
    dump_statements = value;
}

session_dump_statements_t session_get_dump_statements()
{
    return dump_statements;
}

void session_retain_statement(MXS_SESSION* pSession, GWBUF* pBuffer)
{
    if (retain_last_statements)
    {
        size_t len = gwbuf_length(pBuffer);

        if (len > MYSQL_HEADER_LEN)
        {
            uint8_t header[MYSQL_HEADER_LEN + 1];
            uint8_t* pHeader = NULL;

            if (GWBUF_LENGTH(pBuffer) > MYSQL_HEADER_LEN)
            {
                pHeader = GWBUF_DATA(pBuffer);
            }
            else
            {
                gwbuf_copy_data(pBuffer, 0, MYSQL_HEADER_LEN + 1, header);
                pHeader = header;
            }

            if (MYSQL_GET_COMMAND(pHeader) == MXS_COM_QUERY)
            {
                ss_dassert(pSession->last_statements->size() <= retain_last_statements);

                if (pSession->last_statements->size() == retain_last_statements)
                {
                    pSession->last_statements->pop_back();
                }

                std::vector<uint8_t> stmt(len - MYSQL_HEADER_LEN - 1);
                gwbuf_copy_data(pBuffer, MYSQL_HEADER_LEN + 1, len - (MYSQL_HEADER_LEN + 1), &stmt.front());

                pSession->last_statements->push_front(stmt);
            }
        }
    }
}

void session_dump_statements(MXS_SESSION* pSession)
{
    if (retain_last_statements)
    {
        int n = pSession->last_statements->size();

        uint64_t id = session_get_current_id();

        if ((id != 0) && (id != pSession->ses_id))
        {
            MXS_WARNING("Current session is %" PRIu64 ", yet statements are dumped for %" PRIu64 ". "
                        "The session id in the subsequent dumped statements is the wrong one.",
                        id, pSession->ses_id);
        }

        for (auto i = pSession->last_statements->rbegin(); i != pSession->last_statements->rend(); ++i)
        {
            int len = i->size();
            const char* pStmt = (char*) &i->front();

            if (id != 0)
            {
                MXS_NOTICE("Stmt %d: %.*s", n, len, pStmt);
            }
            else
            {
                // We are in a context where we do not have a current session, so we need to
                // log the session id ourselves.

                MXS_NOTICE("(%" PRIu64 ") Stmt %d: %.*s", pSession->ses_id, n, len, pStmt);
            }

            --n;
        }
    }
}

<<<<<<< HEAD
class DelayedRoutingTask
{
    DelayedRoutingTask(const DelayedRoutingTask&) = delete;
    DelayedRoutingTask& operator=(const DelayedRoutingTask&) = delete;

public:
    DelayedRoutingTask(MXS_SESSION* session, MXS_DOWNSTREAM down, GWBUF *buffer):
        m_session(session_get_ref(session)),
        m_down(down),
        m_buffer(buffer)
    {
    }

    ~DelayedRoutingTask()
    {
        session_put_ref(m_session);
        gwbuf_free(m_buffer);
    }

    void execute()
    {
        if (m_session->state == SESSION_STATE_ROUTER_READY)
        {
            GWBUF* buffer = m_buffer;
            m_buffer = NULL;

            if (m_down.routeQuery(m_down.instance, m_down.session, buffer) == 0)
            {
                // Routing failed, send a hangup to the client.
                poll_fake_hangup_event(m_session->client_dcb);
            }
        }
    }

private:
    MXS_SESSION*   m_session;
    MXS_DOWNSTREAM m_down;
    GWBUF*         m_buffer;
};

static bool delayed_routing_cb(Worker::Call::action_t action, DelayedRoutingTask* task)
{
    if (action == Worker::Call::EXECUTE)
    {
        task->execute();
    }

    delete task;
    return false;
}

bool session_delay_routing(MXS_SESSION* session, MXS_DOWNSTREAM down, GWBUF* buffer, int seconds)
{
    bool success = false;

    try
    {
        Worker* worker = Worker::get_current();
        ss_dassert(worker == Worker::get(session->client_dcb->poll.thread.id));
        std::auto_ptr<DelayedRoutingTask> task(new DelayedRoutingTask(session, down, buffer));

        // Delay the routing for at least a millisecond
        int32_t delay = 1 + seconds * 1000;
        worker->delayed_call(delay, delayed_routing_cb, task.release());

        success = true;
    }
    catch (std::bad_alloc&)
    {
        MXS_OOM();
    }

    return success;
}

MXS_DOWNSTREAM router_as_downstream(MXS_SESSION* session)
{
    MXS_DOWNSTREAM head;
    head.instance = (MXS_FILTER*)session->service->router_instance;
    head.session = (MXS_FILTER_SESSION*)session->router_session;
    head.routeQuery = (DOWNSTREAMFUNC)session->service->router->routeQuery;
    return head;
=======
const char* session_get_close_reason(const MXS_SESSION* session)
{
    switch (session->close_reason)
    {
        case SESSION_CLOSE_NONE:
            return "";

        case SESSION_CLOSE_TIMEOUT:
            return "Timed out by MaxScale";

        case SESSION_CLOSE_HANDLEERROR_FAILED:
            return "Router could not recover from connection errors";

        case SESSION_CLOSE_ROUTING_FAILED:
            return "Router could not route query";

        case SESSION_CLOSE_KILLED:
            return "Killed by another connection";

        case SESSION_CLOSE_TOO_MANY_CONNECTIONS:
            return "Too many connections";

        default:
            ss_dassert(!true);
            return "Internal error";
    }
>>>>>>> 37139dfe
}<|MERGE_RESOLUTION|>--- conflicted
+++ resolved
@@ -1352,7 +1352,6 @@
     }
 }
 
-<<<<<<< HEAD
 class DelayedRoutingTask
 {
     DelayedRoutingTask(const DelayedRoutingTask&) = delete;
@@ -1435,7 +1434,8 @@
     head.session = (MXS_FILTER_SESSION*)session->router_session;
     head.routeQuery = (DOWNSTREAMFUNC)session->service->router->routeQuery;
     return head;
-=======
+}
+
 const char* session_get_close_reason(const MXS_SESSION* session)
 {
     switch (session->close_reason)
@@ -1462,5 +1462,4 @@
             ss_dassert(!true);
             return "Internal error";
     }
->>>>>>> 37139dfe
 }