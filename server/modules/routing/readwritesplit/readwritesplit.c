--- conflicted
+++ resolved
@@ -651,7 +651,7 @@
                 }
 #endif
                 /** Clean operation counter in bref and in SERVER */
-                while (BREF_IS_WAITING_RESULT(bref))
+                if (BREF_IS_WAITING_RESULT(bref))
                 {
                     bref_clear_state(bref, BREF_WAITING_RESULT);
                 }
@@ -664,6 +664,10 @@
                 /** decrease server current connection counters */
                 atomic_add(&bref->bref_backend->backend_conn_count, -1);
             }
+            else
+            {
+                ss_dassert(!BREF_IS_WAITING_RESULT(bref));
+            }
         }
         /** Unlock */
         rses_end_locked_router_action(router_cli_ses);
@@ -1055,1373 +1059,8 @@
  * ERRACT_REPLY_CLIENT
  * @param   succp       Result of action: true iff router can continue
  *
-<<<<<<< HEAD
  * Even if succp == true connecting to new slave may have failed. succp is to
  * tell whether router has enough master/slave connections to continue work.
-=======
- * @return true if routing succeed or if it failed due to unsupported query.
- * false if backend failure was encountered.
- */
-static bool route_single_stmt(ROUTER_INSTANCE *inst, ROUTER_CLIENT_SES *rses,
-                              GWBUF *querybuf)
-{
-    qc_query_type_t qtype = QUERY_TYPE_UNKNOWN;
-    mysql_server_cmd_t packet_type = MYSQL_COM_UNDEFINED;
-    uint8_t *packet;
-    size_t packet_len;
-    int ret = 0;
-    DCB *target_dcb = NULL;
-    route_target_t route_target;
-    bool succp = false;
-    int rlag_max = MAX_RLAG_UNDEFINED;
-    backend_type_t btype; /*< target backend type */
-
-    ss_dassert(querybuf->next == NULL); // The buffer must be contiguous.
-    ss_dassert(!GWBUF_IS_TYPE_UNDEFINED(querybuf));
-
-    packet = GWBUF_DATA(querybuf);
-    packet_len = gw_mysql_get_byte3(packet);
-
-    if (packet_len == 0)
-    {
-        /** Empty packet signals end of LOAD DATA LOCAL INFILE, send it to master*/
-        route_target = TARGET_MASTER;
-        packet_type = MYSQL_COM_UNDEFINED;
-        rses->rses_load_active = false;
-        route_target = TARGET_MASTER;
-        MXS_INFO("> LOAD DATA LOCAL INFILE finished: %lu bytes sent.",
-                 rses->rses_load_data_sent + gwbuf_length(querybuf));
-    }
-    else
-    {
-        packet_type = packet[4];
-
-        switch (packet_type)
-        {
-            case MYSQL_COM_QUIT:        /*< 1 QUIT will close all sessions */
-            case MYSQL_COM_INIT_DB:     /*< 2 DDL must go to the master */
-            case MYSQL_COM_REFRESH:     /*< 7 - I guess this is session but not sure */
-            case MYSQL_COM_DEBUG:       /*< 0d all servers dump debug info to stdout */
-            case MYSQL_COM_PING:        /*< 0e all servers are pinged */
-            case MYSQL_COM_CHANGE_USER: /*< 11 all servers change it accordingly */
-                qtype = QUERY_TYPE_SESSION_WRITE;
-                break;
-
-            case MYSQL_COM_CREATE_DB:           /**< 5 DDL must go to the master */
-            case MYSQL_COM_DROP_DB:             /**< 6 DDL must go to the master */
-            case MYSQL_COM_STMT_CLOSE:          /*< free prepared statement */
-            case MYSQL_COM_STMT_SEND_LONG_DATA: /*< send data to column */
-            case MYSQL_COM_STMT_RESET: /*< resets the data of a prepared statement */
-                qtype = QUERY_TYPE_WRITE;
-                break;
-
-            case MYSQL_COM_QUERY:
-                qtype = qc_get_type(querybuf);
-                break;
-
-            case MYSQL_COM_STMT_PREPARE:
-                qtype = qc_get_type(querybuf);
-                qtype |= QUERY_TYPE_PREPARE_STMT;
-                break;
-
-            case MYSQL_COM_STMT_EXECUTE:
-                /** Parsing is not needed for this type of packet */
-                qtype = QUERY_TYPE_EXEC_STMT;
-                break;
-
-            case MYSQL_COM_SHUTDOWN:       /**< 8 where should shutdown be routed ? */
-            case MYSQL_COM_STATISTICS:     /**< 9 ? */
-            case MYSQL_COM_PROCESS_INFO:   /**< 0a ? */
-            case MYSQL_COM_CONNECT:        /**< 0b ? */
-            case MYSQL_COM_PROCESS_KILL:   /**< 0c ? */
-            case MYSQL_COM_TIME:           /**< 0f should this be run in gateway ? */
-            case MYSQL_COM_DELAYED_INSERT: /**< 10 ? */
-            case MYSQL_COM_DAEMON:         /**< 1d ? */
-            default:
-                break;
-        } /**< switch by packet type */
-
-        /** This might not be absolutely necessary as some parts of the code
-         * can only be executed by one thread at a time. */
-        if (!rses_begin_locked_router_action(rses))
-        {
-            succp = false;
-            goto retblock;
-        }
-
-        /** Check for multi-statement queries. If no master server is available
-         * and a multi-statement is issued, an error is returned to the client
-         * when the query is routed.
-         *
-         * If we do not have a master node, assigning the forced node is not
-         * effective since we don't have a node to force queries to. In this
-         * situation, assigning QUERY_TYPE_WRITE for the query will trigger
-         * the error processing. */
-        if (check_for_multi_stmt(rses, querybuf, packet_type) &&
-            rses->rses_master_ref == NULL)
-        {
-            qtype |= QUERY_TYPE_WRITE;
-        }
-
-        /**
-         * Check if the query has anything to do with temporary tables.
-         */
-        if (rses->have_tmp_tables &&
-            (packet_type == MYSQL_COM_QUERY || packet_type == MYSQL_COM_DROP_DB))
-        {
-            check_drop_tmp_table(rses, querybuf, qtype);
-            if (packet_type == MYSQL_COM_QUERY)
-            {
-                qtype = is_read_tmp_table(rses, querybuf, qtype);
-            }
-        }
-        check_create_tmp_table(rses, querybuf, qtype);
-
-        /**
-         * Check if this is a LOAD DATA LOCAL INFILE query. If so, send all queries
-         * to the master until the last, empty packet arrives.
-         */
-        if (rses->rses_load_active)
-        {
-            rses->rses_load_data_sent += gwbuf_length(querybuf);
-        }
-        else if (packet_type == MYSQL_COM_QUERY)
-        {
-            qc_query_op_t queryop = qc_get_operation(querybuf);
-            if (queryop == QUERY_OP_LOAD)
-            {
-                rses->rses_load_active = true;
-                rses->rses_load_data_sent = 0;
-            }
-        }
-
-        rses_end_locked_router_action(rses);
-        /**
-         * If autocommit is disabled or transaction is explicitly started
-         * transaction becomes active and master gets all statements until
-         * transaction is committed and autocommit is enabled again.
-         */
-        if (rses->rses_autocommit_enabled &&
-            QUERY_IS_TYPE(qtype, QUERY_TYPE_DISABLE_AUTOCOMMIT))
-        {
-            rses->rses_autocommit_enabled = false;
-
-            if (!rses->rses_transaction_active)
-            {
-                rses->rses_transaction_active = true;
-            }
-        }
-        else if (!rses->rses_transaction_active &&
-                 QUERY_IS_TYPE(qtype, QUERY_TYPE_BEGIN_TRX))
-        {
-            rses->rses_transaction_active = true;
-        }
-        /**
-         * Explicit COMMIT and ROLLBACK, implicit COMMIT.
-         */
-        if (rses->rses_autocommit_enabled && rses->rses_transaction_active &&
-            (QUERY_IS_TYPE(qtype, QUERY_TYPE_COMMIT) ||
-             QUERY_IS_TYPE(qtype, QUERY_TYPE_ROLLBACK)))
-        {
-            rses->rses_transaction_active = false;
-        }
-        else if (!rses->rses_autocommit_enabled &&
-                 QUERY_IS_TYPE(qtype, QUERY_TYPE_ENABLE_AUTOCOMMIT))
-        {
-            rses->rses_autocommit_enabled = true;
-            rses->rses_transaction_active = false;
-        }
-
-        if (MXS_LOG_PRIORITY_IS_ENABLED(LOG_INFO))
-        {
-            if (!rses->rses_load_active)
-            {
-                uint8_t *packet = GWBUF_DATA(querybuf);
-                unsigned char ptype = packet[4];
-                size_t len = MIN(GWBUF_LENGTH(querybuf),
-                                 MYSQL_GET_PACKET_LEN((unsigned char *)querybuf->start) - 1);
-                char *data = (char *)&packet[5];
-                char *contentstr = strndup(data, MIN(len, RWSPLIT_TRACE_MSG_LEN));
-                char *qtypestr = qc_get_qtype_str(qtype);
-                MXS_INFO("> Autocommit: %s, trx is %s, cmd: %s, type: %s, stmt: %s%s %s",
-                         (rses->rses_autocommit_enabled ? "[enabled]" : "[disabled]"),
-                         (rses->rses_transaction_active ? "[open]" : "[not open]"),
-                         STRPACKETTYPE(ptype), (qtypestr == NULL ? "N/A" : qtypestr),
-                         contentstr, (querybuf->hint == NULL ? "" : ", Hint:"),
-                         (querybuf->hint == NULL ? "" : STRHINTTYPE(querybuf->hint->type)));
-                free(contentstr);
-                free(qtypestr);
-            }
-            else
-            {
-                MXS_INFO("> Processing LOAD DATA LOCAL INFILE: %lu bytes sent.",
-                         rses->rses_load_data_sent);
-            }
-        }
-        /**
-         * Find out where to route the query. Result may not be clear; it is
-         * possible to have a hint for routing to a named server which can
-         * be either slave or master.
-         * If query would otherwise be routed to slave then the hint determines
-         * actual target server if it exists.
-         *
-         * route_target is a bitfield and may include :
-         * TARGET_ALL
-         * - route to all connected backend servers
-         * TARGET_SLAVE[|TARGET_NAMED_SERVER|TARGET_RLAG_MAX]
-         * - route primarily according to hints, then to slave and if those
-         *   failed, eventually to master
-         * TARGET_MASTER[|TARGET_NAMED_SERVER|TARGET_RLAG_MAX]
-         * - route primarily according to the hints and if they failed,
-         *   eventually to master
-         */
-        route_target = get_route_target(rses, qtype, querybuf->hint);
-
-        if (TARGET_IS_ALL(route_target))
-        {
-            /** Multiple, conflicting routing target. Return error */
-            if (TARGET_IS_MASTER(route_target) || TARGET_IS_SLAVE(route_target))
-            {
-                backend_ref_t *bref = rses->rses_backend_ref;
-
-                char *query_str = modutil_get_query(querybuf);
-                char *qtype_str = qc_get_qtype_str(qtype);
-
-                MXS_ERROR("Can't route %s:%s:\"%s\". SELECT with session data "
-                          "modification is not supported if configuration parameter "
-                          "use_sql_variables_in=all .", STRPACKETTYPE(packet_type),
-                          qtype_str, (query_str == NULL ? "(empty)" : query_str));
-
-                MXS_INFO("Unable to route the query without losing session data "
-                         "modification from other servers. <");
-
-                while (bref != NULL && !BREF_IS_IN_USE(bref))
-                {
-                    bref++;
-                }
-
-                if (bref != NULL && BREF_IS_IN_USE(bref))
-                {
-                    /** Create and add MySQL error to eventqueue */
-                    modutil_reply_parse_error(bref->bref_dcb,
-                                              strdup("Routing query to backend failed. "
-                                                     "See the error log for further "
-                                                     "details."), 0);
-                    succp = true;
-                }
-                else
-                {
-                    /**
-                     * If there were no available backend references
-                     * available return false - session will be closed
-                     */
-                    MXS_ERROR("Sending error message to client "
-                              "failed. Router doesn't have any "
-                              "available backends. Session will be "
-                              "closed.");
-                    succp = false;
-                }
-                if (query_str)
-                {
-                    free(query_str);
-                }
-                if (qtype_str)
-                {
-                    free(qtype_str);
-                }
-                goto retblock;
-            }
-            /**
-             * It is not sure if the session command in question requires
-             * response. Statement is examined in route_session_write.
-             * Router locking is done inside the function.
-             */
-            succp = route_session_write(rses, gwbuf_clone(querybuf), inst,
-                                        packet_type, qtype);
-
-            if (succp)
-            {
-                atomic_add(&inst->stats.n_all, 1);
-            }
-            goto retblock;
-        }
-    }
-    /** Lock router session */
-    if (!rses_begin_locked_router_action(rses))
-    {
-        if (packet_type != MYSQL_COM_QUIT)
-        {
-            char *query_str = modutil_get_query(querybuf);
-
-            MXS_ERROR("Can't route %s:%s:\"%s\" to "
-                      "backend server. Router is closed.",
-                      STRPACKETTYPE(packet_type), STRQTYPE(qtype),
-                      (query_str == NULL ? "(empty)" : query_str));
-            free(query_str);
-        }
-        succp = false;
-        goto retblock;
-    }
-
-    DCB *master_dcb = rses->rses_master_ref ? rses->rses_master_ref->bref_dcb : NULL;
-
-    /**
-     * There is a hint which either names the target backend or
-     * hint which sets maximum allowed replication lag for the
-     * backend.
-     */
-    if (TARGET_IS_NAMED_SERVER(route_target) ||
-        TARGET_IS_RLAG_MAX(route_target))
-    {
-        HINT *hint;
-        char *named_server = NULL;
-
-        hint = querybuf->hint;
-
-        while (hint != NULL)
-        {
-            if (hint->type == HINT_ROUTE_TO_NAMED_SERVER)
-            {
-                /**
-                 * Set the name of searched
-                 * backend server.
-                 */
-                named_server = hint->data;
-                MXS_INFO("Hint: route to server "
-                         "'%s'",
-                         named_server);
-            }
-            else if (hint->type == HINT_PARAMETER &&
-                     (strncasecmp((char *)hint->data, "max_slave_replication_lag",
-                                  strlen("max_slave_replication_lag")) == 0))
-            {
-                int val = (int)strtol((char *)hint->value, (char **)NULL, 10);
-
-                if (val != 0 || errno == 0)
-                {
-                    /** Set max. acceptable replication lag value for backend srv */
-                    rlag_max = val;
-                    MXS_INFO("Hint: max_slave_replication_lag=%d", rlag_max);
-                }
-            }
-            hint = hint->next;
-        } /*< while */
-
-        if (rlag_max == MAX_RLAG_UNDEFINED) /*< no rlag max hint, use config */
-        {
-            rlag_max = rses_get_max_replication_lag(rses);
-        }
-
-        /** target may be master or slave */
-        btype = route_target & TARGET_SLAVE ? BE_SLAVE : BE_MASTER;
-
-        /**
-         * Search backend server by name or replication lag.
-         * If it fails, then try to find valid slave or master.
-         */
-        succp = get_dcb(&target_dcb, rses, btype, named_server, rlag_max);
-
-        if (!succp)
-        {
-            if (TARGET_IS_NAMED_SERVER(route_target))
-            {
-                MXS_INFO("Was supposed to route to named server "
-                         "%s but couldn't find the server in a "
-                         "suitable state.", named_server);
-            }
-            else if (TARGET_IS_RLAG_MAX(route_target))
-            {
-                MXS_INFO("Was supposed to route to server with "
-                         "replication lag at most %d but couldn't "
-                         "find such a slave.", rlag_max);
-            }
-        }
-    }
-    else if (TARGET_IS_SLAVE(route_target))
-    {
-        btype = BE_SLAVE;
-
-        if (rlag_max == MAX_RLAG_UNDEFINED) /*< no rlag max hint, use config */
-        {
-            rlag_max = rses_get_max_replication_lag(rses);
-        }
-        /**
-         * Search suitable backend server, get DCB in target_dcb
-         */
-        succp = get_dcb(&target_dcb, rses, BE_SLAVE, NULL, rlag_max);
-
-        if (succp)
-        {
-#if defined(SS_EXTRA_DEBUG)
-            MXS_INFO("Found DCB for slave.");
-#endif
-            atomic_add(&inst->stats.n_slave, 1);
-        }
-        else
-        {
-            MXS_INFO("Was supposed to route to slave but finding suitable one failed.");
-        }
-    }
-    else if (TARGET_IS_MASTER(route_target))
-    {
-        DCB *curr_master_dcb = NULL;
-
-        succp = get_dcb(&curr_master_dcb, rses, BE_MASTER, NULL, MAX_RLAG_UNDEFINED);
-
-        if (succp && master_dcb == curr_master_dcb)
-        {
-            atomic_add(&inst->stats.n_master, 1);
-            target_dcb = master_dcb;
-        }
-        else
-        {
-            if (succp && master_dcb != curr_master_dcb)
-            {
-                MXS_INFO("Was supposed to route to master but master has changed.");
-            }
-            else
-            {
-                MXS_INFO("Was supposed to route to master but couldn't find master"
-                         " in a suitable state.");
-            }
-
-            if (rses->rses_config.rw_master_failure_mode == RW_ERROR_ON_WRITE)
-            {
-                /** Old master is no longer available */
-                succp = send_readonly_error(rses->client_dcb);
-            }
-            else
-            {
-                MXS_WARNING("[%s] Write query received from %s@%s when no master is "
-                            "available, closing client connection.", inst->service->name,
-                            rses->client_dcb->user, rses->client_dcb->remote);
-                succp = false;
-            }
-
-            rses_end_locked_router_action(rses);
-            goto retblock;
-        }
-    }
-
-    if (succp) /*< Have DCB of the target backend */
-    {
-        backend_ref_t *bref;
-        sescmd_cursor_t *scur;
-
-        bref = get_bref_from_dcb(rses, target_dcb);
-        scur = &bref->bref_sescmd_cur;
-
-        ss_dassert(target_dcb != NULL);
-
-        MXS_INFO("Route query to %s \t%s:%d <",
-                 (SERVER_IS_MASTER(bref->bref_backend->backend_server) ? "master"
-                  : "slave"), bref->bref_backend->backend_server->name,
-                 bref->bref_backend->backend_server->port);
-        /**
-         * Store current stmt if execution of previous session command
-         * haven't completed yet.
-         *
-         * !!! Note that according to MySQL protocol
-         * there can only be one such non-sescmd stmt at the time.
-         * It is possible that bref->bref_pending_cmd includes a pending
-         * command if rwsplit is parent or child for another router,
-         * which runs all the same commands.
-         *
-         * If the assertion below traps, pending queries are treated
-         * somehow wrong, or client is sending more queries before
-         * previous is received.
-         */
-        if (sescmd_cursor_is_active(scur))
-        {
-            ss_dassert(bref->bref_pending_cmd == NULL);
-            bref->bref_pending_cmd = gwbuf_clone(querybuf);
-
-            rses_end_locked_router_action(rses);
-            goto retblock;
-        }
-
-        if ((ret = target_dcb->func.write(target_dcb, gwbuf_clone(querybuf))) == 1)
-        {
-            backend_ref_t *bref;
-
-            atomic_add(&inst->stats.n_queries, 1);
-            /**
-             * Add one query response waiter to backend reference
-             */
-            bref = get_bref_from_dcb(rses, target_dcb);
-            bref_set_state(bref, BREF_QUERY_ACTIVE);
-            bref_set_state(bref, BREF_WAITING_RESULT);
-        }
-        else
-        {
-            MXS_ERROR("Routing query failed.");
-            succp = false;
-        }
-    }
-    rses_end_locked_router_action(rses);
-
-retblock :
-#if defined(SS_DEBUG2)
-    {
-        char *canonical_query_str;
-
-        canonical_query_str = skygw_get_canonical(querybuf);
-
-        if (canonical_query_str != NULL)
-        {
-            MXS_INFO("Canonical version: %s", canonical_query_str);
-            free(canonical_query_str);
-        }
-    }
-#endif
-    return succp;
-}
-
-/**
- * @node Acquires lock to router client session if it is not closed.
- *
- * Parameters:
- * @param rses - in, use
- *
- *
- * @return true if router session was not closed. If return value is true
- * it means that router is locked, and must be unlocked later. False, if
- * router was closed before lock was acquired.
- *
- *
- * @details (write detailed description here)
- *
- */
-static bool rses_begin_locked_router_action(ROUTER_CLIENT_SES *rses)
-{
-    bool succp = false;
-
-    if (rses == NULL)
-    {
-        return false;
-    }
-
-    CHK_CLIENT_RSES(rses);
-
-    if (rses->rses_closed)
-    {
-
-        goto return_succp;
-    }
-    spinlock_acquire(&rses->rses_lock);
-    if (rses->rses_closed)
-    {
-        spinlock_release(&rses->rses_lock);
-        goto return_succp;
-    }
-    succp = true;
-
-return_succp:
-    return succp;
-}
-
-/** to be inline'd */
-
-/**
- * @node Releases router client session lock.
- *
- * Parameters:
- * @param rses - <usage>
- *          <description>
- *
- * @return void
- *
- *
- * @details (write detailed description here)
- *
- */
-static void rses_end_locked_router_action(ROUTER_CLIENT_SES *rses)
-{
-    CHK_CLIENT_RSES(rses);
-    spinlock_release(&rses->rses_lock);
-}
-
-/**
- * Diagnostics routine
- *
- * Print query router statistics to the DCB passed in
- *
- * @param   instance    The router instance
- * @param   dcb     The DCB for diagnostic output
- */
-static void diagnostic(ROUTER *instance, DCB *dcb)
-{
-    ROUTER_CLIENT_SES *router_cli_ses;
-    ROUTER_INSTANCE *router = (ROUTER_INSTANCE *)instance;
-    int i = 0;
-    BACKEND *backend;
-    char *weightby;
-
-    spinlock_acquire(&router->lock);
-    router_cli_ses = router->connections;
-    while (router_cli_ses)
-    {
-        i++;
-        router_cli_ses = router_cli_ses->next;
-    }
-    spinlock_release(&router->lock);
-
-    double master_pct = 0.0, slave_pct = 0.0, all_pct = 0.0;
-
-    if (router->stats.n_queries > 0)
-    {
-        master_pct = ((double)router->stats.n_master / (double)router->stats.n_queries) * 100.0;
-        slave_pct = ((double)router->stats.n_slave / (double)router->stats.n_queries) * 100.0;
-        all_pct = ((double)router->stats.n_all / (double)router->stats.n_queries) * 100.0;
-    }
-
-    dcb_printf(dcb, "\tNumber of router sessions:           	%d\n",
-               router->stats.n_sessions);
-    dcb_printf(dcb, "\tCurrent no. of router sessions:      	%d\n", i);
-    dcb_printf(dcb, "\tNumber of queries forwarded:          	%d\n",
-               router->stats.n_queries);
-    dcb_printf(dcb, "\tNumber of queries forwarded to master:	%d (%.2f%%)\n",
-               router->stats.n_master, master_pct);
-    dcb_printf(dcb, "\tNumber of queries forwarded to slave: 	%d (%.2f%%)\n",
-               router->stats.n_slave, slave_pct);
-    dcb_printf(dcb, "\tNumber of queries forwarded to all:   	%d (%.2f%%)\n",
-               router->stats.n_all, all_pct);
-
-    if ((weightby = serviceGetWeightingParameter(router->service)) != NULL)
-    {
-        dcb_printf(dcb, "\tConnection distribution based on %s "
-                   "server parameter.\n",
-                   weightby);
-        dcb_printf(dcb, "\t\tServer               Target %%    Connections  "
-                   "Operations\n");
-        dcb_printf(dcb, "\t\t                               Global  Router\n");
-        for (i = 0; router->servers[i]; i++)
-        {
-            backend = router->servers[i];
-            dcb_printf(dcb, "\t\t%-20s %3.1f%%     %-6d  %-6d  %d\n",
-                       backend->backend_server->unique_name, (float)backend->weight / 10,
-                       backend->backend_server->stats.n_current, backend->backend_conn_count,
-                       backend->backend_server->stats.n_current_ops);
-        }
-    }
-}
-
-/**
- * Client Reply routine
- *
- * The routine will reply to client for session change with master server data
- *
- * @param   instance    The router instance
- * @param   router_session  The router session
- * @param   backend_dcb The backend DCB
- * @param   queue       The GWBUF with reply data
- */
-static void clientReply(ROUTER *instance, void *router_session, GWBUF *writebuf,
-                        DCB *backend_dcb)
-{
-    DCB *client_dcb;
-    ROUTER_INSTANCE *router_inst;
-    ROUTER_CLIENT_SES *router_cli_ses;
-    sescmd_cursor_t *scur = NULL;
-    backend_ref_t *bref;
-
-    router_cli_ses = (ROUTER_CLIENT_SES *)router_session;
-    router_inst = (ROUTER_INSTANCE *)instance;
-    CHK_CLIENT_RSES(router_cli_ses);
-
-    /**
-     * Lock router client session for secure read of router session members.
-     * Note that this could be done without lock by using version #
-     */
-    if (!rses_begin_locked_router_action(router_cli_ses))
-    {
-        print_error_packet(router_cli_ses, writebuf, backend_dcb);
-        goto lock_failed;
-    }
-    /** Holding lock ensures that router session remains open */
-    ss_dassert(backend_dcb->session != NULL);
-    client_dcb = backend_dcb->session->client_dcb;
-
-    /** Unlock */
-    rses_end_locked_router_action(router_cli_ses);
-    /**
-     * 1. Check if backend received reply to sescmd.
-     * 2. Check sescmd's state whether OK_PACKET has been
-     *    sent to client already and if not, lock property cursor,
-     *    reply to client, and move property cursor forward. Finally
-     *    release the lock.
-     * 3. If reply for this sescmd is sent, lock property cursor
-     *    and
-     */
-    if (client_dcb == NULL)
-    {
-        gwbuf_free(writebuf);
-        /** Log that client was closed before reply */
-        goto lock_failed;
-    }
-    /** Lock router session */
-    if (!rses_begin_locked_router_action(router_cli_ses))
-    {
-        /** Log to debug that router was closed */
-        goto lock_failed;
-    }
-    bref = get_bref_from_dcb(router_cli_ses, backend_dcb);
-
-#if !defined(FOR_BUG548_FIX_ONLY)
-    /** This makes the issue becoming visible in poll.c */
-    if (bref == NULL)
-    {
-        /** Unlock router session */
-        rses_end_locked_router_action(router_cli_ses);
-        goto lock_failed;
-    }
-#endif
-
-    CHK_BACKEND_REF(bref);
-    scur = &bref->bref_sescmd_cur;
-    /**
-     * Active cursor means that reply is from session command
-     * execution.
-     */
-    if (sescmd_cursor_is_active(scur))
-    {
-        if (MXS_LOG_PRIORITY_IS_ENABLED(LOG_ERR) &&
-            MYSQL_IS_ERROR_PACKET(((uint8_t *)GWBUF_DATA(writebuf))))
-        {
-            uint8_t *buf = (uint8_t *)GWBUF_DATA((scur->scmd_cur_cmd->my_sescmd_buf));
-            uint8_t *replybuf = (uint8_t *)GWBUF_DATA(writebuf);
-            size_t len = MYSQL_GET_PACKET_LEN(buf);
-            size_t replylen = MYSQL_GET_PACKET_LEN(replybuf);
-            char *err = strndup(&((char *)replybuf)[8], 5);
-            char *replystr = strndup(&((char *)replybuf)[13], replylen - 4 - 5);
-
-            ss_dassert(len + 4 == GWBUF_LENGTH(scur->scmd_cur_cmd->my_sescmd_buf));
-
-            MXS_ERROR("Failed to execute session command in %s:%d. Error was: %s %s",
-                      bref->bref_backend->backend_server->name,
-                      bref->bref_backend->backend_server->port, err, replystr);
-            free(err);
-            free(replystr);
-        }
-
-        if (GWBUF_IS_TYPE_SESCMD_RESPONSE(writebuf))
-        {
-            /**
-             * Discard all those responses that have already been sent to
-             * the client. Return with buffer including response that
-             * needs to be sent to client or NULL.
-             */
-            bool rconn = false;
-            writebuf = sescmd_cursor_process_replies(writebuf, bref, &rconn);
-
-            if (rconn && !router_inst->rwsplit_config.rw_disable_sescmd_hist)
-            {
-                select_connect_backend_servers(
-                    &router_cli_ses->rses_master_ref, router_cli_ses->rses_backend_ref,
-                    router_cli_ses->rses_nbackends,
-                    router_cli_ses->rses_config.rw_max_slave_conn_count,
-                    router_cli_ses->rses_config.rw_max_slave_replication_lag,
-                    router_cli_ses->rses_config.rw_slave_select_criteria,
-                    router_cli_ses->rses_master_ref->bref_dcb->session,
-                    router_cli_ses->router);
-            }
-        }
-        /**
-         * If response will be sent to client, decrease waiter count.
-         * This applies to session commands only. Counter decrement
-         * for other type of queries is done outside this block.
-         */
-
-        /** Set response status as replied */
-        bref_clear_state(bref, BREF_WAITING_RESULT);
-    }
-    /**
-     * Clear BREF_QUERY_ACTIVE flag and decrease waiter counter.
-     * This applies for queries  other than session commands.
-     */
-    else if (BREF_IS_QUERY_ACTIVE(bref))
-    {
-        bref_clear_state(bref, BREF_QUERY_ACTIVE);
-        /** Set response status as replied */
-        bref_clear_state(bref, BREF_WAITING_RESULT);
-    }
-
-    if (writebuf != NULL && client_dcb != NULL)
-    {
-        /** Write reply to client DCB */
-        SESSION_ROUTE_REPLY(backend_dcb->session, writebuf);
-    }
-    /** Unlock router session */
-    rses_end_locked_router_action(router_cli_ses);
-
-    /** Lock router session */
-    if (!rses_begin_locked_router_action(router_cli_ses))
-    {
-        /** Log to debug that router was closed */
-        goto lock_failed;
-    }
-    /** There is one pending session command to be executed. */
-    if (sescmd_cursor_is_active(scur))
-    {
-        bool succp;
-
-        MXS_INFO("Backend %s:%d processed reply and starts to execute "
-                 "active cursor.", bref->bref_backend->backend_server->name,
-                 bref->bref_backend->backend_server->port);
-
-        succp = execute_sescmd_in_backend(bref);
-
-        if (!succp)
-        {
-            MXS_INFO("Backend %s:%d failed to execute session command.",
-                     bref->bref_backend->backend_server->name,
-                     bref->bref_backend->backend_server->port);
-        }
-    }
-    else if (bref->bref_pending_cmd != NULL) /*< non-sescmd is waiting to be routed */
-    {
-        int ret;
-
-        CHK_GWBUF(bref->bref_pending_cmd);
-
-        if ((ret = bref->bref_dcb->func.write(bref->bref_dcb,
-                       gwbuf_clone(bref->bref_pending_cmd))) == 1)
-        {
-            ROUTER_INSTANCE* inst = (ROUTER_INSTANCE *)instance;
-            atomic_add(&inst->stats.n_queries, 1);
-            /**
-             * Add one query response waiter to backend reference
-             */
-            bref_set_state(bref, BREF_QUERY_ACTIVE);
-            bref_set_state(bref, BREF_WAITING_RESULT);
-        }
-        else
-        {
-            char* sql = modutil_get_SQL(bref->bref_pending_cmd);
-
-            if (sql)
-            {
-                MXS_ERROR("Routing query \"%s\" failed.", sql);
-                free(sql);
-            }
-            else
-            {
-                MXS_ERROR("Failed to route query.");
-            }
-        }
-        gwbuf_free(bref->bref_pending_cmd);
-        bref->bref_pending_cmd = NULL;
-    }
-    /** Unlock router session */
-    rses_end_locked_router_action(router_cli_ses);
-
-lock_failed:
-    return;
-}
-
-/** Compare nunmber of connections from this router in backend servers */
-int bref_cmp_router_conn(const void *bref1, const void *bref2)
-{
-    BACKEND *b1 = ((backend_ref_t *)bref1)->bref_backend;
-    BACKEND *b2 = ((backend_ref_t *)bref2)->bref_backend;
-
-    if (b1->weight == 0 && b2->weight == 0)
-    {
-        return b1->backend_server->stats.n_current -
-               b2->backend_server->stats.n_current;
-    }
-    else if (b1->weight == 0)
-    {
-        return 1;
-    }
-    else if (b2->weight == 0)
-    {
-        return -1;
-    }
-
-    return ((1000 + 1000 * b1->backend_conn_count) / b1->weight) -
-           ((1000 + 1000 * b2->backend_conn_count) / b2->weight);
-}
-
-/** Compare nunmber of global connections in backend servers */
-int bref_cmp_global_conn(const void *bref1, const void *bref2)
-{
-    BACKEND *b1 = ((backend_ref_t *)bref1)->bref_backend;
-    BACKEND *b2 = ((backend_ref_t *)bref2)->bref_backend;
-
-    if (b1->weight == 0 && b2->weight == 0)
-    {
-        return b1->backend_server->stats.n_current -
-               b2->backend_server->stats.n_current;
-    }
-    else if (b1->weight == 0)
-    {
-        return 1;
-    }
-    else if (b2->weight == 0)
-    {
-        return -1;
-    }
-
-    return ((1000 + 1000 * b1->backend_server->stats.n_current) / b1->weight) -
-           ((1000 + 1000 * b2->backend_server->stats.n_current) / b2->weight);
-}
-
-/** Compare relication lag between backend servers */
-int bref_cmp_behind_master(const void *bref1, const void *bref2)
-{
-    BACKEND *b1 = ((backend_ref_t *)bref1)->bref_backend;
-    BACKEND *b2 = ((backend_ref_t *)bref2)->bref_backend;
-
-    return ((b1->backend_server->rlag < b2->backend_server->rlag) ? -1
-            : ((b1->backend_server->rlag > b2->backend_server->rlag) ? 1 : 0));
-}
-
-/** Compare nunmber of current operations in backend servers */
-int bref_cmp_current_load(const void *bref1, const void *bref2)
-{
-    SERVER *s1 = ((backend_ref_t *)bref1)->bref_backend->backend_server;
-    SERVER *s2 = ((backend_ref_t *)bref2)->bref_backend->backend_server;
-    BACKEND *b1 = ((backend_ref_t *)bref1)->bref_backend;
-    BACKEND *b2 = ((backend_ref_t *)bref2)->bref_backend;
-
-    if (b1->weight == 0 && b2->weight == 0)
-    {
-        return b1->backend_server->stats.n_current -
-               b2->backend_server->stats.n_current;
-    }
-    else if (b1->weight == 0)
-    {
-        return 1;
-    }
-    else if (b2->weight == 0)
-    {
-        return -1;
-    }
-
-    return ((1000 * s1->stats.n_current_ops) - b1->weight) -
-           ((1000 * s2->stats.n_current_ops) - b2->weight);
-}
-
-static void bref_clear_state(backend_ref_t *bref, bref_state_t state)
-{
-    if (bref == NULL)
-    {
-        MXS_ERROR("[%s] Error: NULL parameter.", __FUNCTION__);
-        return;
-    }
-
-    if ((state & BREF_WAITING_RESULT) && (bref->bref_state & BREF_WAITING_RESULT))
-    {
-        int prev1;
-        int prev2;
-
-        /** Decrease waiter count */
-        prev1 = atomic_add(&bref->bref_num_result_wait, -1);
-
-        if (prev1 <= 0)
-        {
-            atomic_add(&bref->bref_num_result_wait, 1);
-        }
-        else
-        {
-            /** Decrease global operation count */
-            prev2 = atomic_add(&bref->bref_backend->backend_server->stats.n_current_ops, -1);
-            ss_dassert(prev2 > 0);
-            if (prev2 <= 0)
-            {
-                MXS_ERROR("[%s] Error: negative current operation count in backend %s:%u",
-                          __FUNCTION__, bref->bref_backend->backend_server->name,
-                          bref->bref_backend->backend_server->port);
-            }
-        }
-    }
-
-    bref->bref_state &= ~state;
-}
-
-static void bref_set_state(backend_ref_t *bref, bref_state_t state)
-{
-    if (bref == NULL)
-    {
-        MXS_ERROR("[%s] Error: NULL parameter.", __FUNCTION__);
-        return;
-    }
-
-    if ((state & BREF_WAITING_RESULT) && (bref->bref_state & BREF_WAITING_RESULT) == 0)
-    {
-        int prev1;
-        int prev2;
-
-        /** Increase waiter count */
-        prev1 = atomic_add(&bref->bref_num_result_wait, 1);
-        ss_dassert(prev1 >= 0);
-        if (prev1 < 0)
-        {
-            MXS_ERROR("[%s] Error: negative number of connections waiting for "
-                      "results in backend %s:%u",
-                      __FUNCTION__, bref->bref_backend->backend_server->name,
-                      bref->bref_backend->backend_server->port);
-        }
-        /** Increase global operation count */
-        prev2 =
-            atomic_add(&bref->bref_backend->backend_server->stats.n_current_ops, 1);
-        ss_dassert(prev2 >= 0);
-        if (prev2 < 0)
-        {
-            MXS_ERROR("[%s] Error: negative current operation count in backend %s:%u",
-                      __FUNCTION__, bref->bref_backend->backend_server->name,
-                      bref->bref_backend->backend_server->port);
-        }
-    }
-
-    bref->bref_state |= state;
-}
-
-/**
- * @brief Connect a server
- *
- * Connects to a server, adds callbacks to the created DCB and updates
- * router statistics. If @p execute_history is true, the session command
- * history will be executed on this server.
- *
- * @param b Router's backend structure for the server
- * @param session Client's session object
- * @param execute_history Execute session command history
- * @return True if successful, false if an error occurred
- */
-bool connect_server(backend_ref_t *bref, SESSION *session, bool execute_history)
-{
-    SERVER *serv = bref->bref_backend->backend_server;
-    bool rval = false;
-
-    bref->bref_dcb = dcb_connect(serv, session, serv->protocol);
-
-    if (bref->bref_dcb != NULL)
-    {
-        if (!execute_history || execute_sescmd_history(bref))
-        {
-            /** Add a callback for unresponsive server */
-            dcb_add_callback(bref->bref_dcb, DCB_REASON_NOT_RESPONDING,
-                             &router_handle_state_switch, (void *) bref);
-            bref->bref_state = 0;
-            bref_set_state(bref, BREF_IN_USE);
-            atomic_add(&bref->bref_backend->backend_conn_count, 1);
-            rval = true;
-        }
-        else
-        {
-            MXS_ERROR("Failed to execute session command in %s (%s:%d). See earlier "
-                      "errors for more details.",
-                      bref->bref_backend->backend_server->unique_name,
-                      bref->bref_backend->backend_server->name,
-                      bref->bref_backend->backend_server->port);
-            dcb_close(bref->bref_dcb);
-            bref->bref_dcb = NULL;
-        }
-    }
-    else
-    {
-        MXS_ERROR("Unable to establish connection with server %s:%d",
-                  serv->name, serv->port);
-    }
-
-    return rval;
-}
-
-/**
- * @brief Log server connections
- *
- * @param select_criteria Slave selection criteria
- * @param backend_ref Backend reference array
- * @param router_nservers Number of backends in @p backend_ref
- */
-void log_server_connections(select_criteria_t select_criteria,
-                            backend_ref_t *backend_ref, int router_nservers)
-{
-    if (select_criteria == LEAST_GLOBAL_CONNECTIONS ||
-        select_criteria == LEAST_ROUTER_CONNECTIONS ||
-        select_criteria == LEAST_BEHIND_MASTER ||
-        select_criteria == LEAST_CURRENT_OPERATIONS)
-    {
-        MXS_INFO("Servers and %s connection counts:",
-                 select_criteria == LEAST_GLOBAL_CONNECTIONS ? "all MaxScale"
-                 : "router");
-
-        for (int i = 0; i < router_nservers; i++)
-        {
-            BACKEND *b = backend_ref[i].bref_backend;
-
-            switch (select_criteria)
-            {
-                case LEAST_GLOBAL_CONNECTIONS:
-                    MXS_INFO("MaxScale connections : %d in \t%s:%d %s",
-                             b->backend_server->stats.n_current, b->backend_server->name,
-                             b->backend_server->port, STRSRVSTATUS(b->backend_server));
-                    break;
-
-                case LEAST_ROUTER_CONNECTIONS:
-                    MXS_INFO("RWSplit connections : %d in \t%s:%d %s",
-                             b->backend_conn_count, b->backend_server->name,
-                             b->backend_server->port, STRSRVSTATUS(b->backend_server));
-                    break;
-
-                case LEAST_CURRENT_OPERATIONS:
-                    MXS_INFO("current operations : %d in \t%s:%d %s",
-                             b->backend_server->stats.n_current_ops,
-                             b->backend_server->name, b->backend_server->port,
-                             STRSRVSTATUS(b->backend_server));
-                    break;
-
-                case LEAST_BEHIND_MASTER:
-                    MXS_INFO("replication lag : %d in \t%s:%d %s",
-                             b->backend_server->rlag, b->backend_server->name,
-                             b->backend_server->port, STRSRVSTATUS(b->backend_server));
-                default:
-                    break;
-            }
-        }
-    }
-}
-
-/**
- * @brief Search suitable backend servers from those of router instance
- *
- * It is assumed that there is only one master among servers of a router instance.
- * As a result, the first master found is chosen. There will possibly be more
- * backend references than connected backends because only those in correct state
- * are connected to.
- *
- * @param p_master_ref Pointer to location where master's backend reference is to  be stored
- * @param backend_ref Pointer to backend server reference object array
- * @param router_nservers Number of backend server pointers pointed to by @p backend_ref
- * @param max_nslaves Upper limit for the number of slaves
- * @param max_slave_rlag Maximum allowed replication lag for any slave
- * @param select_criteria Slave selection criteria
- * @param session Client session
- * @param router Router instance
- * @return true, if at least one master and one slave was found.
- */
-static bool select_connect_backend_servers(backend_ref_t **p_master_ref,
-                                           backend_ref_t *backend_ref,
-                                           int router_nservers, int max_nslaves,
-                                           int max_slave_rlag,
-                                           select_criteria_t select_criteria,
-                                           SESSION *session,
-                                           ROUTER_INSTANCE *router)
-{
-    if (p_master_ref == NULL || backend_ref == NULL)
-    {
-        MXS_ERROR("Master reference (%p) or backend reference (%p) is NULL.",
-                  p_master_ref, backend_ref);
-        ss_dassert(false);
-        return false;
-    }
-
-    /* get the root Master */
-    BACKEND *master_host = get_root_master(backend_ref, router_nservers);
-
-    if (router->rwsplit_config.rw_master_failure_mode == RW_FAIL_INSTANTLY &&
-        (master_host == NULL || SERVER_IS_DOWN(master_host->backend_server)))
-    {
-        MXS_ERROR("Couldn't find suitable Master from %d candidates.", router_nservers);
-        return false;
-    }
-
-    /**
-     * Existing session : master is already chosen and connected.
-     * The function was called because new slave must be selected to replace
-     * failed one.
-     */
-    bool master_connected = *p_master_ref != NULL;
-
-    /** Check slave selection criteria and set compare function */
-    int (*p)(const void *, const void *) = criteria_cmpfun[select_criteria];
-    ss_dassert(p);
-
-    /** Sort the pointer list to servers according to slave selection criteria.
-     * The servers that match the criteria the best are at the beginning of
-     * the list. */
-    qsort(backend_ref, (size_t) router_nservers, sizeof(backend_ref_t), p);
-
-    if (MXS_LOG_PRIORITY_IS_ENABLED(LOG_INFO))
-    {
-        log_server_connections(select_criteria, backend_ref, router_nservers);
-    }
-
-    int slaves_found = 0;
-    int slaves_connected = 0;
-    const int min_nslaves = 0; /*< not configurable at the time */
-    bool succp = false;
-
-    /**
-     * Choose at least 1+min_nslaves (master and slave) and at most 1+max_nslaves
-     * servers from the sorted list. First master found is selected.
-     */
-    for (int i = 0; i < router_nservers &&
-         (slaves_connected < max_nslaves || !master_connected); i++)
-    {
-        SERVER *serv = backend_ref[i].bref_backend->backend_server;
-
-        if (!BREF_HAS_FAILED(&backend_ref[i]) && SERVER_IS_RUNNING(serv))
-        {
-            /* check also for relay servers and don't take the master_host */
-            if (slaves_found < max_nslaves &&
-                (max_slave_rlag == MAX_RLAG_UNDEFINED ||
-                 (serv->rlag != MAX_RLAG_NOT_AVAILABLE &&
-                  serv->rlag <= max_slave_rlag)) &&
-                (SERVER_IS_SLAVE(serv) || SERVER_IS_RELAY_SERVER(serv)) &&
-                (master_host == NULL || (serv != master_host->backend_server)))
-            {
-                slaves_found += 1;
-
-                if (BREF_IS_IN_USE((&backend_ref[i])) ||
-                    connect_server(&backend_ref[i], session, true))
-                {
-                    slaves_connected += 1;
-                }
-            }
-                /* take the master_host for master */
-            else if (master_host && (serv == master_host->backend_server))
-            {
-                /** p_master_ref must be assigned with this backend_ref pointer
-                 * because its original value may have been lost when backend
-                 * references were sorted with qsort. */
-                *p_master_ref = &backend_ref[i];
-
-                if (!master_connected)
-                {
-                    if (connect_server(&backend_ref[i], session, false))
-                    {
-                        master_connected = true;
-                    }
-                }
-            }
-        }
-    } /*< for */
-
-    /**
-     * Successful cases
-     */
-    if (slaves_connected >= min_nslaves && slaves_connected <= max_nslaves)
-    {
-        succp = true;
-
-        if (MXS_LOG_PRIORITY_IS_ENABLED(LOG_INFO))
-        {
-            if (slaves_connected < max_nslaves)
-            {
-                MXS_INFO("Couldn't connect to maximum number of "
-                         "slaves. Connected successfully to %d slaves "
-                         "of %d of them.", slaves_connected, slaves_found);
-            }
-
-            for (int i = 0; i < router_nservers; i++)
-            {
-                if (BREF_IS_IN_USE((&backend_ref[i])))
-                {
-                    MXS_INFO("Selected %s in \t%s:%d",
-                             STRSRVSTATUS(backend_ref[i].bref_backend->backend_server),
-                             backend_ref[i].bref_backend->backend_server->name,
-                             backend_ref[i].bref_backend->backend_server->port);
-                }
-            } /* for */
-        }
-    }
-        /** Failure cases */
-    else
-    {
-        if (slaves_connected < min_nslaves)
-        {
-            MXS_ERROR("Couldn't establish required amount of "
-                      "slave connections for router session.");
-        }
-
-        /** Clean up connections */
-        for (int i = 0; i < router_nservers; i++)
-        {
-            if (BREF_IS_IN_USE((&backend_ref[i])))
-            {
-                ss_dassert(backend_ref[i].bref_backend->backend_conn_count > 0);
-
-                /** disconnect opened connections */
-                if (BREF_IS_WAITING_RESULT(&backend_ref[i]))
-                {
-                    bref_clear_state(&backend_ref[i], BREF_WAITING_RESULT);
-                }
-                bref_clear_state(&backend_ref[i], BREF_IN_USE);
-                /** Decrease backend's connection counter. */
-                atomic_add(&backend_ref[i].bref_backend->backend_conn_count, -1);
-                dcb_close(backend_ref[i].bref_dcb);
-            }
-        }
-    }
-
-    return succp;
-}
-
-/**
- * Create a generic router session property strcture.
- */
-static rses_property_t *rses_property_init(rses_property_type_t prop_type)
-{
-    rses_property_t *prop;
-
-    prop = (rses_property_t *)calloc(1, sizeof(rses_property_t));
-    if (prop == NULL)
-    {
-        MXS_ERROR("Error: Malloc returned NULL. (%s:%d)", __FILE__, __LINE__);
-        return NULL;
-    }
-    prop->rses_prop_type = prop_type;
-#if defined(SS_DEBUG)
-    prop->rses_prop_chk_top = CHK_NUM_ROUTER_PROPERTY;
-    prop->rses_prop_chk_tail = CHK_NUM_ROUTER_PROPERTY;
-#endif
-
-    CHK_RSES_PROP(prop);
-    return prop;
-}
-
-/**
- * Property is freed at the end of router client session.
- */
-static void rses_property_done(rses_property_t *prop)
-{
-    if (prop == NULL)
-    {
-        MXS_ERROR("[%s] Error: NULL parameter.", __FUNCTION__);
-        return;
-    }
-    CHK_RSES_PROP(prop);
-
-    switch (prop->rses_prop_type)
-    {
-        case RSES_PROP_TYPE_SESCMD:
-            mysql_sescmd_done(&prop->rses_prop_data.sescmd);
-            break;
-
-        case RSES_PROP_TYPE_TMPTABLES:
-            hashtable_free(prop->rses_prop_data.temp_tables);
-            break;
-
-        default:
-            MXS_DEBUG("%lu [rses_property_done] Unknown property type %d "
-                      "in property %p", pthread_self(), prop->rses_prop_type, prop);
-
-            ss_dassert(false);
-            break;
-    }
-    free(prop);
-}
-
-/**
- * Add property to the router_client_ses structure's rses_properties
- * array. The slot is determined by the type of property.
- * In each slot there is a list of properties of similar type.
- *
- * Router client session must be locked.
->>>>>>> 715f9780
  */
 static void handleError(ROUTER *instance, void *router_session,
                         GWBUF *errmsgbuf, DCB *problem_dcb,
@@ -2486,6 +1125,10 @@
                     if (bref != NULL)
                     {
                         CHK_BACKEND_REF(bref);
+                        if (BREF_IS_WAITING_RESULT(bref))
+                        {
+                            bref_clear_state(bref, BREF_WAITING_RESULT);
+                        }
                         bref_clear_state(bref, BREF_IN_USE);
                         bref_set_state(bref, BREF_CLOSED);
                     }
@@ -2646,7 +1289,6 @@
  * @param bref The backend reference to be modified
  * @param state A bit string where the 1 bits indicate bits that should
  * be turned off in the bref state.
- * 
  */
 void bref_clear_state(backend_ref_t *bref, bref_state_t state)
 {
@@ -2655,11 +1297,8 @@
         MXS_ERROR("[%s] Error: NULL parameter.", __FUNCTION__);
         return;
     }
-    if (state != BREF_WAITING_RESULT)
-    {
-        bref->bref_state &= ~state;
-    }
-    else
+
+    if ((state & BREF_WAITING_RESULT) && (bref->bref_state & BREF_WAITING_RESULT))
     {
         int prev1;
         int prev2;
@@ -2684,6 +1323,8 @@
             }
         }
     }
+
+    bref->bref_state &= ~state;
 }
 
 /*
@@ -2697,7 +1338,6 @@
  * @param bref The backend reference to be modified
  * @param state A bit string where the 1 bits indicate bits that should
  * be turned on in the bref state.
- * 
  */
 void bref_set_state(backend_ref_t *bref, bref_state_t state)
 {
@@ -2706,11 +1346,8 @@
         MXS_ERROR("[%s] Error: NULL parameter.", __FUNCTION__);
         return;
     }
-    if (state != BREF_WAITING_RESULT)
-    {
-        bref->bref_state |= state;
-    }
-    else
+
+    if ((state & BREF_WAITING_RESULT) && (bref->bref_state & BREF_WAITING_RESULT) == 0)
     {
         int prev1;
         int prev2;
@@ -2736,6 +1373,8 @@
                       bref->bref_backend->backend_server->port);
         }
     }
+
+    bref->bref_state |= state;
 }
 
 /**
@@ -2975,8 +1614,6 @@
                                 "and LEAST_CURRENT_OPERATIONS.",
                                 STRCRITERIA(router->rwsplit_config.rw_slave_select_criteria));
                     success = false;
-<<<<<<< HEAD
-=======
                 }
                 else
                 {
@@ -3031,183 +1668,6 @@
     return success;
 }
 
-/**
- * Error Handler routine to resolve _backend_ failures. If it succeeds then
- * there
- * are enough operative backends available and connected. Otherwise it fails,
- * and session is terminated.
- *
- * @param       instance        The router instance
- * @param       router_session  The router session
- * @param       errmsgbuf       The error message to reply
- * @param       backend_dcb     The backend DCB
- * @param       action      The action: ERRACT_NEW_CONNECTION or
- * ERRACT_REPLY_CLIENT
- * @param   succp       Result of action: true iff router can continue
- *
- * Even if succp == true connecting to new slave may have failed. succp is to
- * tell whether router has enough master/slave connections to continue work.
- */
-static void handleError(ROUTER *instance, void *router_session,
-                        GWBUF *errmsgbuf, DCB *problem_dcb,
-                        error_action_t action, bool *succp)
-{
-    SESSION *session;
-    ROUTER_INSTANCE *inst = (ROUTER_INSTANCE *)instance;
-    ROUTER_CLIENT_SES *rses = (ROUTER_CLIENT_SES *)router_session;
-
-    CHK_DCB(problem_dcb);
-
-    /** Don't handle same error twice on same DCB */
-    if (problem_dcb->dcb_errhandle_called)
-    {
-        /** we optimistically assume that previous call succeed */
-        /*
-         * The return of true is potentially misleading, but appears to
-         * be safe with the code as it stands on 9 Sept 2015 - MNB
-         */
-        *succp = true;
-        return;
-    }
-    else
-    {
-        problem_dcb->dcb_errhandle_called = true;
-    }
-    session = problem_dcb->session;
-
-    if (session == NULL || rses == NULL)
-    {
-        *succp = false;
-    }
-    else if (DCB_ROLE_CLIENT_HANDLER == problem_dcb->dcb_role)
-    {
-        *succp = false;
-    }
-    else
-    {
-        CHK_SESSION(session);
-        CHK_CLIENT_RSES(rses);
-
-        switch (action)
-        {
-            case ERRACT_NEW_CONNECTION:
-            {
-                if (!rses_begin_locked_router_action(rses))
-                {
-                    *succp = false;
-                    break;
-                }
-
-                /**
-                 * If master has lost its Master status error can't be
-                 * handled so that session could continue.
-                 */
-                if (rses->rses_master_ref && rses->rses_master_ref->bref_dcb == problem_dcb &&
-                    !SERVER_IS_MASTER(rses->rses_master_ref->bref_backend->backend_server))
-                {
-                    SERVER *srv = rses->rses_master_ref->bref_backend->backend_server;
-                    backend_ref_t *bref;
-                    bref = get_bref_from_dcb(rses, problem_dcb);
-                    if (bref != NULL)
-                    {
-                        CHK_BACKEND_REF(bref);
-                        bref_clear_state(bref, BREF_IN_USE);
-                        bref_set_state(bref, BREF_CLOSED);
-                        if (BREF_IS_WAITING_RESULT(bref))
-                        {
-                            bref_clear_state(bref, BREF_WAITING_RESULT);
-                        }
-                    }
-                    else
-                    {
-                        MXS_ERROR("server %s:%d lost the "
-                                  "master status but could not locate the "
-                                  "corresponding backend ref.",
-                                  srv->name, srv->port);
-                    }
-
-                    if (rses->rses_config.rw_master_failure_mode != RW_FAIL_INSTANTLY &&
-                        (bref == NULL || !BREF_IS_WAITING_RESULT(bref)))
-                    {
-                        /** The failure of a master is not considered a critical
-                         * failure as partial functionality still remains. Reads
-                         * are allowed as long as slave servers are available
-                         * and writes will cause an error to be returned.
-                         *
-                         * If we were waiting for a response from the master, we
-                         * can't be sure whether it was executed or not. In this
-                         * case the safest thing to do is to close the client
-                         * connection. */
-                        *succp = true;
-                    }
-                    else
-                    {
-                        if (!srv->master_err_is_logged)
-                        {
-                            MXS_ERROR("server %s:%d lost the "
-                                      "master status. Readwritesplit "
-                                      "service can't locate the master. "
-                                      "Client sessions will be closed.",
-                                      srv->name, srv->port);
-                            srv->master_err_is_logged = true;
-                        }
-                        *succp = false;
-                    }
->>>>>>> 715f9780
-                }
-                else
-                {
-                    router->rwsplit_config.rw_slave_select_criteria = c;
-                }
-            }
-            else if (strcmp(options[i], "max_sescmd_history") == 0)
-            {
-                router->rwsplit_config.rw_max_sescmd_history_size = atoi(value);
-            }
-            else if (strcmp(options[i], "disable_sescmd_history") == 0)
-            {
-                router->rwsplit_config.rw_disable_sescmd_hist = config_truth_value(value);
-            }
-            else if (strcmp(options[i], "master_accept_reads") == 0)
-            {
-                router->rwsplit_config.rw_master_reads = config_truth_value(value);
-            }
-            else if (strcmp(options[i], "strict_multi_stmt") == 0)
-            {
-                router->rwsplit_config.rw_strict_multi_stmt = config_truth_value(value);
-            }
-            else if (strcmp(options[i], "master_failure_mode") == 0)
-            {
-                if (strcasecmp(value, "fail_instantly") == 0)
-                {
-                    router->rwsplit_config.rw_master_failure_mode = RW_FAIL_INSTANTLY;
-                }
-                else if (strcasecmp(value, "fail_on_write") == 0)
-                {
-                    router->rwsplit_config.rw_master_failure_mode = RW_FAIL_ON_WRITE;
-                }
-                else if (strcasecmp(value, "error_on_write") == 0)
-                {
-                    router->rwsplit_config.rw_master_failure_mode = RW_ERROR_ON_WRITE;
-                }
-                else
-                {
-                    MXS_ERROR("Unknown value for 'master_failure_mode': %s", value);
-                    success = false;
-                }
-            }
-            else
-            {
-                MXS_ERROR("Unknown router option \"%s=%s\" for readwritesplit router.",
-                          options[i], value);
-                success = false;
-            }
-        }
-    } /*< for */
-
-    return success;
-}
-
 static void handle_error_reply_client(SESSION *ses, ROUTER_CLIENT_SES *rses,
                                       DCB *backend_dcb, GWBUF *errmsg)
 {
