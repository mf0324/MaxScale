--- conflicted
+++ resolved
@@ -111,12 +111,8 @@
 {
     bool rval = true;
 
-<<<<<<< HEAD
     // Check if we need to connect to the server in order to use it
     if (!target->in_use())
-=======
-    if (gwbuf_length(buffer) > MYSQL_HEADER_LEN && rses->load_data_state != LOAD_DATA_ACTIVE)
->>>>>>> 4c5e18b4
     {
         mxb_assert(target->can_connect() && can_recover_servers());
         mxb_assert(!TARGET_IS_MASTER(route_target) || m_config.master_reconnection);
@@ -186,7 +182,6 @@
     {
         m_otrx_state = OTRX_INACTIVE;
     }
-<<<<<<< HEAD
     else if (!m_qc.is_trx_still_read_only())
     {
         // Not a plain SELECT, roll it back on the slave and start it on the master
@@ -203,15 +198,6 @@
         *buffer = modutil_create_query("ROLLBACK");
         store_stmt = false;
         m_otrx_state = OTRX_ROLLBACK;
-=======
-    else if (gwbuf_length(buffer) == MYSQL_HEADER_LEN && rses->load_data_state == LOAD_DATA_ACTIVE)
-    {
-        /** Empty packet signals end of LOAD DATA LOCAL INFILE, send it to master*/
-        ss_dassert(MYSQL_GET_PAYLOAD_LEN(GWBUF_DATA(buffer)) == 0);
-        rses->load_data_state = LOAD_DATA_END;
-        MXS_INFO("> LOAD DATA LOCAL INFILE finished: %lu bytes sent.",
-                 rses->rses_load_data_sent + gwbuf_length(buffer));
->>>>>>> 4c5e18b4
     }
 
     return store_stmt;
@@ -248,13 +234,7 @@
 
     if (TARGET_IS_ALL(route_target))
     {
-<<<<<<< HEAD
         succp = handle_target_is_all(route_target, querybuf, command, qtype);
-=======
-        ss_dassert(rses->load_data_state != LOAD_DATA_ACTIVE);
-        // TODO: Handle payloads larger than (2^24 - 1) bytes that are routed to all servers
-        succp = handle_target_is_all(route_target, inst, rses, querybuf, command, qtype);
->>>>>>> 4c5e18b4
     }
     else
     {
@@ -1143,7 +1123,6 @@
 
             if (response == mxs::Backend::EXPECT_RESPONSE)
             {
-<<<<<<< HEAD
                 /** The server will reply to this command */
                 target->set_reply_state(REPLY_STATE_START);
                 m_expected_responses++;
@@ -1154,21 +1133,8 @@
                      * to which the server responds with an OK or an ERR packet */
                     mxb_assert(gwbuf_length(querybuf) == 4);
                     m_qc.set_load_data_state(QueryClassifier::LOAD_DATA_INACTIVE);
+                    session_set_load_active(m_pSession, false);
                 }
-=======
-                /** The first packet contains the actual query and the server
-                 * will respond to it */
-                rses->load_data_state = LOAD_DATA_ACTIVE;
-                session_set_load_active(rses->client_dcb->session, true);
-            }
-            else if (rses->load_data_state == LOAD_DATA_END)
-            {
-                /** The final packet in a LOAD DATA LOCAL INFILE is an empty packet
-                 * to which the server responds with an OK or an ERR packet */
-                ss_dassert(gwbuf_length(querybuf) == 4);
-                rses->load_data_state = LOAD_DATA_INACTIVE;
-                session_set_load_active(rses->client_dcb->session, false);
->>>>>>> 4c5e18b4
             }
         }
 
