/*
 * Copyright (c) 2016 MariaDB Corporation Ab
 *
 * Use of this software is governed by the Business Source License included
 * in the LICENSE.TXT file and at www.mariadb.com/bsl11.
 *
 * Change Date: 2020-01-01
 *
 * On the date above, in accordance with the Business Source License, use
 * of this software will be governed by version 2 or later of the General
 * Public License.
 */

/**
 * @file blr_file.c - contains code for the router binlog file management
 *
 *
 * @verbatim
 * Revision History
 *
 * Date         Who                 Description
 * 14/04/2014   Mark Riddoch        Initial implementation
 * 07/05/2015   Massimiliano Pinto  Added MAX_EVENT_TYPE_MARIADB10
 * 08/06/2015   Massimiliano Pinto  Addition of blr_cache_read_master_data()
 * 15/06/2015   Massimiliano Pinto  Addition of blr_file_get_next_binlogname()
 * 23/06/2015   Massimiliano Pinto  Addition of blr_file_use_binlog, blr_file_create_binlog
 * 29/06/2015   Massimiliano Pinto  Addition of blr_file_write_master_config()
 *                                  Cache directory is now 'cache' under router->binlogdir
 * 05/08/2015   Massimiliano Pinto  Initial implementation of transaction safety
 * 24/08/2015   Massimiliano Pinto  Added strerror_r
 * 26/08/2015   Massimiliano Pinto  Added MariaDB 10 GTID event check with flags = 0
 *                                  This is the current supported condition for detecting
 *                                  MariaDB 10 transaction start point.
 *                                  It's no longer using QUERY_EVENT with BEGIN
 * 23/10/2015   Markus Makela       Added current_safe_event
 * 26/04/2016   Massimiliano Pinto  Added MariaDB 10.0 and 10.1 GTID event flags detection
 * 11/07/2016   Massimiliano Pinto  Added SSL backend support
 * 16/09/2016   Massimiliano Pinto  Addition of IGNORABLE_EVENT in case of a missing event
 *                                  detected from master binlog stream
 * 19/09/2016   Massimiliano Pinto  START_ENCRYPTION_EVENT is detected by maxbinlocheck.
 * 21/09/2016   Massimiliano Pinto  Addition of START_ENCRYPTION_EVENT: new event is written
 * 25/11/2016   Massimiliano Pinto  Binlog files can be encrypted with specified AES key
 *                                  and AES algorithm (Only AES_CTR right now).
 *                                  Events are decrypted before being sent to slaves.
 *                                  Events larger than 16MBytes are currently not suitable
 *                                  for ecryption/decryption.
 * 29/11/2016   Massimiliano Pinto  Binlog files can be encrypted with AES_CBC
 *
 * @endverbatim
 */

#include "blr.h"

#include <stdio.h>
#include <stdlib.h>
#include <errno.h>
#include <string.h>
#include <sys/types.h>
#include <sys/stat.h>
#include <dirent.h>
#include <fcntl.h>
#include <unistd.h>
#include <maxscale/service.h>
#include <maxscale/server.h>
#include <maxscale/router.h>
#include <maxscale/atomic.h>
#include <maxscale/spinlock.h>
#include <maxscale/dcb.h>
#include <maxscale/spinlock.h>
#include <maxscale/paths.h>
#include <maxscale/log_manager.h>
#include <maxscale/alloc.h>
#include <inttypes.h>
#include <maxscale/secrets.h>
#include <maxscale/encryption.h>

/**
 * AES_CTR handling
 *
 * @param klen    The AES Key len
 * @return        The EVP_AES_CTR routine for key len
 */

#if OPENSSL_VERSION_NUMBER > 0x10000000L
static inline const EVP_CIPHER *aes_ctr(unsigned int klen)
{
    switch (klen)
    {
    case 16:
        return EVP_aes_128_ctr();
    case 24:
        return EVP_aes_192_ctr();
    case 32:
        return EVP_aes_256_ctr();
    default:
        return 0;
    }
}
#endif

/**
 * AES_CBC handling
 *
 * @param klen    The AES Key len
 * @return        The EVP_AES_CBC routine for key len
 */
static inline const EVP_CIPHER *aes_cbc(uint klen)
{
    switch (klen)
    {
    case 16:
        return EVP_aes_128_cbc();
    case 24:
        return EVP_aes_192_cbc();
    case 32:
        return EVP_aes_256_cbc();
    default:
        return 0;
    }
}

/**
 * AES_ECB handling
 *
 * @param klen    The AES Key len
 * @return        The EVP_AES_ECB routine for key len
 */
static inline const EVP_CIPHER *aes_ecb(uint klen)
{
    switch (klen)
    {
    case 16:
        return EVP_aes_128_ecb();
    case 24:
        return EVP_aes_192_ecb();
    case 32:
        return EVP_aes_256_ecb();
    default:
        return 0;
    }
}

/**
 * Array of functions for supported algorithms
 */
const EVP_CIPHER *(*ciphers[])(unsigned int) =
{
    aes_cbc,
#if OPENSSL_VERSION_NUMBER > 0x10000000L
    aes_ctr,
#else
    NULL,
#endif
    aes_ecb
};

#if OPENSSL_VERSION_NUMBER > 0x10000000L
static const char *blr_encryption_algorithm_names[BINLOG_MAX_CRYPTO_SCHEME] = {"aes_cbc", "aes_ctr"};
static const char blr_encryption_algorithm_list_names[] = "aes_cbc, aes_ctr";
#else
static const char *blr_encryption_algorithm_names[BINLOG_MAX_CRYPTO_SCHEME] = {"aes_cbc"};
static const char blr_encryption_algorithm_list_names[] = "aes_cbc";
#endif

static int  blr_file_create(ROUTER_INSTANCE *router, char *file);
static void blr_log_header(int priority, char *msg, uint8_t *ptr);
void blr_cache_read_master_data(ROUTER_INSTANCE *router);
int blr_file_get_next_binlogname(ROUTER_INSTANCE *router);
int blr_file_new_binlog(ROUTER_INSTANCE *router, char *file);
int blr_file_write_master_config(ROUTER_INSTANCE *router, char *error);
extern uint32_t extract_field(uint8_t *src, int bits);
static void blr_format_event_size(double *event_size, char *label);
extern int MaxScaleUptime();
extern void encode_value(unsigned char *data, unsigned int value, int len);
extern void blr_extract_header(register uint8_t *ptr, register REP_HEADER *hdr);
bool blr_save_mariadb_gtid(ROUTER_INSTANCE *inst);
bool blr_parse_gtid(const char *gtid, MARIADB_GTID_ELEMS *info);

typedef struct binlog_event_desc
{
    uint64_t event_pos;
    uint8_t event_type;
    time_t  event_time;
} BINLOG_EVENT_DESC;

static void blr_print_binlog_details(ROUTER_INSTANCE *router,
                                     BINLOG_EVENT_DESC first_event_time,
                                     BINLOG_EVENT_DESC last_event_time);
static uint8_t *blr_create_ignorable_event(uint32_t event_size,
                                           REP_HEADER *hdr,
                                           uint32_t event_pos,
                                           bool do_checksum);
int blr_write_special_event(ROUTER_INSTANCE *router,
                                   uint32_t file_offset,
                                   uint32_t hole_size,
                                   REP_HEADER *hdr,
                                   int type);
static uint8_t *blr_create_start_encryption_event(ROUTER_INSTANCE *router,
                                                  uint32_t event_pos,
                                                  bool do_checksum);
static GWBUF *blr_prepare_encrypted_event(ROUTER_INSTANCE *router,
                                          uint8_t *event,
                                          uint32_t event_size,
                                          uint32_t pos,
                                          const uint8_t *nonce,
                                          int action);
static GWBUF *blr_aes_crypt(ROUTER_INSTANCE *router,
                            uint8_t *event,
                            uint32_t event_size,
                            uint8_t *iv,
                            int action);
static int blr_aes_create_tail_for_cbc(uint8_t *output,
                                       uint8_t *input,
                                       uint32_t in_size,
                                       uint8_t *iv,
                                       uint8_t *key,
                                       unsigned int key_len);
static int blr_binlog_event_check(ROUTER_INSTANCE *router,
                                  unsigned long pos,
                                  REP_HEADER *hdr,
                                  char *binlogname,
                                  char *errmsg);

static void blr_report_checksum(REP_HEADER hdr,
                                const uint8_t *buffer,
                                char *output);

bool blr_load_last_mariadb_gtid(ROUTER_INSTANCE *router,
                                MARIADB_GTID_INFO *result);
bool blr_get_last_file(ROUTER_INSTANCE *router,
                       MARIADB_GTID_INFO *result);
static int gtid_file_select_cb(void *data,
                               int cols,
                               char** values,
                               char** names);
bool blr_compare_binlogs(ROUTER_INSTANCE *router,
                         const MARIADB_GTID_ELEMS *info,
                         const char *r_file,
                         const char *s_file);

/**
 * MariaDB 10.1.7 Start Encryption event content
 *
 * Event header:    19 bytes
 * Content size:    17 bytes
 *     crypto scheme 1 byte
 *     key_version   4 bytes
 *     nonce random 12 bytes
 *
 * Event size is 19 + 17 = 36 bytes
 */
typedef struct start_encryption_event
{
    uint8_t header[BINLOG_EVENT_HDR_LEN]; /**< Replication event header */
    uint8_t binlog_crypto_scheme; /**< Encryption scheme */
    uint32_t binlog_key_version;  /**< Encryption key version */
    uint8_t nonce[BLRM_NONCE_LENGTH]; /**< nonce (random bytes) of current binlog.
                                       * These bytes + the binlog event current pos
                                       * form the encrryption IV for the event */
} START_ENCRYPTION_EVENT;

/**
 * Initialise the binlog file for this instance. MaxScale will look
 * for all the binlogs that it has on local disk, determine the next
 * binlog to use and initialise it for writing, determining the
 * next record to be fetched from the real master.
 *
 * @param router    The router instance
 * @return          1 on success, 0 otherwise
 */
int
blr_file_init(ROUTER_INSTANCE *router)
{
    char path[PATH_MAX + 1] = "";
    char filename[PATH_MAX + 1] = "";
    int file_found, n = 1;
    int root_len, i;
    DIR *dirp;
    struct dirent *dp;
    int ret = 0;

    if (router->binlogdir == NULL)
    {
        const char* datadir = get_datadir();
        size_t len = strlen(datadir) + sizeof('/') + strlen(router->service->name);

        if (len > PATH_MAX)
        {
            MXS_ERROR("The length of %s/%s is more than the maximum length %d.",
                      datadir,
                      router->service->name,
                      PATH_MAX);
            return 0;
        }

        strcpy(path, datadir);
        strcat(path, "/");
        strcat(path, router->service->name);

        if (access(path, R_OK) == -1)
        {
            // TODO: Check what kind of error, ENOENT or something else.
            mkdir(path, 0700);
            // TODO: Check the result of mkdir.
        }

        router->binlogdir = MXS_STRDUP_A(path);
    }
    else
    {
        strcpy(path, router->binlogdir);
    }

    if (access(path, R_OK) == -1)
    {
        MXS_ERROR("%s: Unable to read the binlog directory %s.",
                  router->service->name,
                  router->binlogdir);
        return 0;
    }

    /**
     * Find last written binary log in the binlog cache
     * OR
     * get it from GTID maps repo
     */

    /* - 1 - try to find a binlog file number by reading the directory */
    if (router->storage_type == BLR_BINLOG_STORAGE_FLAT)
    {
        root_len = strlen(router->fileroot);
        if ((dirp = opendir(path)) == NULL)
        {
            MXS_ERROR("%s: Unable to read the binlog directory %s, %s.",
                      router->service->name, router->binlogdir,
                      mxs_strerror(errno));
            return 0;
        }
        while ((dp = readdir(dirp)) != NULL)
        {
            if (strncmp(dp->d_name, router->fileroot, root_len) == 0)
            {
                i = atoi(dp->d_name + root_len + 1);
                if (i > n)
                {
                    n = i;
                }
            }
        }
        closedir(dirp);

        file_found = 0;
        do
        {
            snprintf(filename,
                     PATH_MAX,
                     "%s/" BINLOG_NAMEFMT,
                     path,
                     router->fileroot,
                     n);
            if (access(filename, R_OK) != -1)
            {
                file_found  = 1;
                n++;
            }
            else
            {
                file_found = 0;
            }
        }
        while (file_found);
        n--;

        if (n == 0)     // No binlog files found
        {
            snprintf(filename,
                     PATH_MAX,
                     BINLOG_NAMEFMT,
                     router->fileroot,
                     router->initbinlog);

            if (!blr_file_create(router, filename))
            {
                return 0;
            }
        }
        else
        {
            snprintf(filename,
                     PATH_MAX,
                     BINLOG_NAMEFMT,
                     router->fileroot,
                     n);
            blr_file_append(router, filename);
        }
        return 1;
    }
    /* - 2 - Get last file in GTID maps repo */
    else
    {
        MARIADB_GTID_INFO last_gtid = {};
        char f_prefix[BINLOG_FILE_EXTRA_INFO] = "";
        // SELECT LAST FILE
        if (!blr_get_last_file(router, &last_gtid) ||
            last_gtid.gtid == NULL)
        {
            MXS_INFO("%s: cannot find any GTID in GTID maps repo",
                     router->service->name);
            return 0;
        }

        /** We don't care about sequence being 0
         * as this is a placeholder for new file in the repo.
         * In case of file without transactions
         * there is no real GTID with sequence:
         * there should be a GTID_LIST event which holds
         * the last GTID.
         * The event is parsed while reading the binlog.
         * Right now we need only the domain_id, server_id
         * and filename.
         */
        sprintf(f_prefix,
                "%" PRIu32 "/%" PRIu32 "",
                last_gtid.gtid_elms.domain_id,
                last_gtid.gtid_elms.server_id);

        router->mariadb10_gtid_domain = last_gtid.gtid_elms.domain_id;
        router->orig_masterid = last_gtid.gtid_elms.server_id;

        snprintf(filename,
                 PATH_MAX,
                 "%s/%s/%s",
                 path,
                 f_prefix,
                 last_gtid.file);
        if (access(filename, R_OK) != -1)
        {
            blr_file_append(router, last_gtid.file);
            ret = 1;
        }
        else
        {
            ret = blr_file_create(router, last_gtid.file);
        }

        MXS_FREE(last_gtid.gtid);
        MXS_FREE(last_gtid.file);

        return ret;
    }
    return 0;
}

/**
 * Rotate the current log file with new one
 *
 * @param    router    The router instance
 * @param    file      The new file to create
 * @param    pos       The binlog position (not used)
 * @return             1 on succes, 0 on failure
 */
int
blr_file_rotate(ROUTER_INSTANCE *router, char *file, uint64_t pos)
{
    return blr_file_create(router, file);
}

/**
 * binlog files need an initial 4 magic bytes at the start. blr_file_add_magic()
 * adds them.
 *
 * @param fd file descriptor to the open binlog file
 * @return   True if the magic string could be written to the file.
 */
static bool
blr_file_add_magic(int fd)
{
    static const unsigned char magic[] = BINLOG_MAGIC;

    ssize_t written = write(fd, magic, BINLOG_MAGIC_SIZE);

    return written == BINLOG_MAGIC_SIZE;
}

/**
 * Create a new binlog file for the router to use.
 *
 * @param router        The router instance
 * @param file          The binlog file name
 * @return              Non-zero if the fie creation succeeded
 */
static int
blr_file_create(ROUTER_INSTANCE *router, char *orig_file)
{
    if (strlen(orig_file) > BINLOG_FNAMELEN)
    {
<<<<<<< HEAD
        MXS_ERROR("The binlog filename %s is longer than "
                  "the maximum allowed length %d.",
                  file,
                  BINLOG_FNAMELEN);
=======
        MXS_ERROR("The binlog filename %s is longer than the maximum allowed length %d.",
                  orig_file, BINLOG_FNAMELEN);
>>>>>>> 086e7abe
        return 0;
    }

    char file[strlen(orig_file) + 1];
    strcpy(file, orig_file);

    int created = 0;
    char err_msg[MXS_STRERROR_BUFLEN];

    char path[PATH_MAX + 1] = "";

    strcpy(path, router->binlogdir);
    strcat(path, "/");

   /**
    * Create file using domain and server_id prefix
    */
   if (router->mariadb10_compat &&
       router->mariadb10_master_gtid &&
       router->storage_type == BLR_BINLOG_STORAGE_TREE)
   {
        char prefix[BINLOG_FILE_EXTRA_INFO];
        // Add prefix
        sprintf(prefix,
                "%" PRIu32 "/%" PRIu32 "/",
                router->mariadb10_gtid_domain,
                router->orig_masterid);
        strcat(path, prefix);

        /**
         * Check and create $domain_id/$server_id dir
         */
        if (!mxs_mkdir_all(path, 0700))
        {
            MXS_ERROR("Service %s, Failed to create binlog"
                      " directory tree '%s': [%d] %s",
                      router->service->name,
                      path,
                      errno,
                      mxs_strerror(errno));
            return 0;
        }
    }

    // Set final file name full path
    strcat(path, file);

    int fd = open(path, O_RDWR | O_CREAT, 0666);

    if (fd != -1)
    {
        if (blr_file_add_magic(fd))
        {
            close(router->binlog_fd);
            spinlock_acquire(&router->binlog_lock);
            strcpy(router->binlog_name, file);
            router->binlog_fd = fd;
            /* Initial position after the magic number */
            router->current_pos = BINLOG_MAGIC_SIZE;
            router->binlog_position = BINLOG_MAGIC_SIZE;
            router->current_safe_event = BINLOG_MAGIC_SIZE;
            router->last_written = BINLOG_MAGIC_SIZE;
            spinlock_release(&router->binlog_lock);

            created = 1;

            /**
             * Add an entry in GTID repo with size 4
             * and router->orig_masterid.
             * This allows SHOW BINARY LOGS to list
             * new created files.
             */
            if (router->mariadb10_compat &&
                router->mariadb10_gtid)
            {
                MARIADB_GTID_ELEMS gtid_elms = {};
                // Add GTID domain
                gtid_elms.domain_id = router->mariadb10_gtid_domain;
                // router->orig_masterid keeps the original ID
                gtid_elms.server_id = router->orig_masterid;
                // Pos 4 for start/end_pos
                router->pending_transaction.end_pos = 4;
                router->pending_transaction.start_pos = 4;
                // Update all the gtid_elms
                memcpy(&router->pending_transaction.gtid_elms,
                       &gtid_elms,
                       sizeof(MARIADB_GTID_ELEMS));

                /* Save GTID into repo */
                blr_save_mariadb_gtid(router);
            }
        }
        else
        {
            MXS_ERROR("%s: Failed to write magic string to "
                      "created binlog file %s, %s.",
                      router->service->name,
                      path,
                      mxs_strerror(errno));
            close(fd);

            if (!unlink(path))
            {
                MXS_ERROR("%s: Failed to delete file %s, %s.",
                          router->service->name,
                          path,
                          mxs_strerror(errno));
            }
        }
    }
    else
    {
        MXS_ERROR("%s: Failed to create binlog file %s, %s.",
                  router->service->name,
                  path,
                  mxs_strerror(errno));
    }

    return created;
}

/**
 * Prepare an existing binlog file to be appended to.
 *
 * @param router    The router instance
 * @param file      The binlog file name
 */
void
blr_file_append(ROUTER_INSTANCE *router, char *file)
{
    char path[PATH_MAX + 1] = "";
    int fd;
    int flags = O_RDWR;

    /* If Master GTID registration is not set, then use append */
    if (!router->mariadb10_master_gtid)
    {
        flags |= O_APPEND;
    }

    strcpy(path, router->binlogdir);
    strcat(path, "/");

    // Add file prefix
    if (router->mariadb10_compat &&
        router->mariadb10_master_gtid &&
        router->storage_type == BLR_BINLOG_STORAGE_TREE)
    {
        char prefix[BINLOG_FILE_EXTRA_INFO];
        sprintf(prefix,
                "%" PRIu32 "/%" PRIu32 "/",
                router->mariadb10_gtid_domain,
                router->orig_masterid);
        strcat(path, prefix);
    }

    //Add filename
    strcat(path, file);

    if ((fd = open(path, flags, 0666)) == -1)
    {
        MXS_ERROR("Failed to open binlog file %s for append.",
                  path);
        return;
    }
    fsync(fd);
    close(router->binlog_fd);
    spinlock_acquire(&router->binlog_lock);
    memmove(router->binlog_name, file, BINLOG_FNAMELEN);
    router->current_pos = lseek(fd, 0L, SEEK_END);
    if (router->current_pos < 4)
    {
        if (router->current_pos == 0)
        {
            if (blr_file_add_magic(fd))
            {
                router->current_pos = BINLOG_MAGIC_SIZE;
                router->binlog_position = BINLOG_MAGIC_SIZE;
                router->current_safe_event = BINLOG_MAGIC_SIZE;
                router->last_written = BINLOG_MAGIC_SIZE;
            }
            else
            {
                MXS_ERROR("%s: Could not write magic to binlog file.",
                          router->service->name);
            }
        }
        else
        {
            /* If for any reason the file's length is between 1 and 3 bytes
             * then report an error. */
            MXS_ERROR("%s: binlog file %s has an invalid length %lu.",
                      router->service->name,
                      path,
                      router->current_pos);
            close(fd);
            spinlock_release(&router->binlog_lock);
            return;
        }
    }
    router->binlog_fd = fd;
    spinlock_release(&router->binlog_lock);
}

/**
 * Write a binlog entry to disk.
 *
 * @param router The router instance
 * @param buf    The binlog record
 * @param len    The length of the binlog record
 * @return       Return the number of bytes written
 */
int
blr_write_binlog_record(ROUTER_INSTANCE *router,
                        REP_HEADER *hdr,
                        uint32_t size,
                        uint8_t *buf)
{
    int n = 0;
    bool write_start_encryption_event = false;
    uint64_t file_offset = router->current_pos;
    uint32_t event_size[4];

    /* Track whether FORMAT_DESCRIPTION_EVENT has been received */
    if (hdr->event_type == FORMAT_DESCRIPTION_EVENT)
    {
        write_start_encryption_event = true;
    }

    /**
     * Check first for possible hole looking at current pos and next pos
     * Fill the gap with a self generated ignorable event
     * Binlog file position is incremented by blr_write_special_event()
     */
    if (hdr->next_pos && (hdr->next_pos > (file_offset + size)))
    {
        uint64_t hole_size = hdr->next_pos - file_offset - size;
        if (!blr_write_special_event(router,
                                     file_offset,
                                     hole_size,
                                     hdr,
                                     BLRM_IGNORABLE))
        {
            return 0;
        }
        n = hole_size;
    }

    if (router->encryption.enabled && router->encryption_ctx != NULL)
    {
        GWBUF *encrypted;
        uint8_t *encr_ptr;
        if ((encrypted = blr_prepare_encrypted_event(router,
                                                     buf,
                                                     size,
                                                     router->current_pos,
                                                     NULL,
                                                     BINLOG_FLAG_ENCRYPT)) == NULL)
        {
            return 0;
        }

        encr_ptr = GWBUF_DATA(encrypted);

        n = pwrite(router->binlog_fd,
                   encr_ptr,
                   size,
                   router->last_written);

        gwbuf_free(encrypted);
        encrypted = NULL;
    }
    else
    {
        /* Write current received event form master */
        n = pwrite(router->binlog_fd,
                   buf,
                   size,
                   router->last_written);
    }

    /* Check write operation result*/
    if (n != size)
    {
        MXS_ERROR("%s: Failed to write binlog record at %lu of %s, %s. "
                  "Truncating to previous record.",
                  router->service->name,
                  router->binlog_position,
                  router->binlog_name,
                  mxs_strerror(errno));
        /* Remove any partial event that was written */
        if (ftruncate(router->binlog_fd, router->binlog_position))
        {
            MXS_ERROR("%s: Failed to truncate binlog record at %lu of %s, %s. ",
                      router->service->name,
                      router->binlog_position,
                      router->binlog_name,
                      mxs_strerror(errno));
        }
        return 0;
    }

    /* Increment offsets */
    spinlock_acquire(&router->binlog_lock);
    router->current_pos = hdr->next_pos;
    router->last_written += size;
    router->last_event_pos = hdr->next_pos - hdr->event_size;
    spinlock_release(&router->binlog_lock);

    /* Check whether adding the Start Encryption event into current binlog */
    if (router->encryption.enabled && write_start_encryption_event)
    {
        uint64_t event_size = sizeof(START_ENCRYPTION_EVENT);
        uint64_t file_offset = router->current_pos;
        if (router->master_chksum)
        {
            event_size += BINLOG_EVENT_CRC_SIZE;
        }
        if (!blr_write_special_event(router,
                                     file_offset,
                                     event_size,
                                     hdr,
                                     BLRM_START_ENCRYPTION))
        {
            return 0;
        }
        /* At this point the router->encryption_ctx is set:
         * Encryption of new events can start
         */
        write_start_encryption_event = false;

        n = event_size;
    }

    return n;
}

/**
 * Flush the content of the binlog file to disk.
 *
 * @param   router  The binlog router
 */
void
blr_file_flush(ROUTER_INSTANCE *router)
{
    fsync(router->binlog_fd);
}

/**
 * Open a binlog file for reading binlog records
 *
 * @param router    The router instance
 * @param binlog    The binlog filename
 * @param info      MariaDB GTID info
 *                  with rep_domain and
 *                  server_id.
 *                  These two fileds are
 *                  used as file prefix
 *                  for binlog file name.
 *
 * @return a binlog file record
 */
BLFILE *
blr_open_binlog(ROUTER_INSTANCE *router,
                const char *binlog,
                const MARIADB_GTID_INFO *info)
{
    size_t len = strlen(binlog);
    if (len > BINLOG_FNAMELEN)
    {
        MXS_ERROR("The binlog filename %s is longer than "
                  "the maximum allowed length %d.",
                  binlog,
                  BINLOG_FNAMELEN);
        return NULL;
    }

    len += (strlen(router->binlogdir) + 1); // +1 for the '.'
    if (len > PATH_MAX)
    {
        MXS_ERROR("The length of %s/%s is longer than the "
                  "maximum allowed length %d.",
                  router->binlogdir,
                  binlog,
                  PATH_MAX);
        return NULL;
    }

    char path[PATH_MAX + 1] = "";
    BLFILE *file;

    spinlock_acquire(&router->fileslock);
    file = router->files;
    while (file && strcmp(file->binlogname, binlog) != 0)
    {
        file = file->next;
    }

    if (file)
    {
        file->refcnt++;
        spinlock_release(&router->fileslock);
        return file;
    }

    if ((file = (BLFILE *)MXS_CALLOC(1, sizeof(BLFILE))) == NULL)
    {
        spinlock_release(&router->fileslock);
        return NULL;
    }
    strcpy(file->binlogname, binlog);
    file->refcnt = 1;
    file->cache = 0;

    /* Store additional file informations */
    if (info)
    {
        memcpy(&file->info,
               &info->gtid_elms,
               sizeof(MARIADB_GTID_ELEMS));
    }

    spinlock_init(&file->lock);

    strcpy(path, router->binlogdir);
    strcat(path, "/");

    // Add tree prefix: "domain_id/server_id"
    if (info)
    {
        char t_prefix[BINLOG_FILE_EXTRA_INFO];
        sprintf(t_prefix,
                "%" PRIu32 "/%" PRIu32 "/",
                info->gtid_elms.domain_id,
                info->gtid_elms.server_id);
        strcat(path, t_prefix);
    }

    // Add file name
    strcat(path, binlog);

    if ((file->fd = open(path, O_RDONLY, 0666)) == -1)
    {
        MXS_ERROR("Failed to open binlog file %s", path);
        MXS_FREE(file);
        spinlock_release(&router->fileslock);
        return NULL;
    }

    file->next = router->files;
    router->files = file;
    spinlock_release(&router->fileslock);

    return file;
}

/**
 * Read a replication event into a GWBUF structure.
 *
 * @param router    The router instance
 * @param file      File record
 * @param pos       Position of binlog record to read
 * @param hdr       Binlog header to populate
 * @param errmsg    Allocated BINLOG_ERROR_MSG_LEN bytes message error buffer
 * @param enc_ctx   Encryption context for binlog file being read
 * @return          The binlog record wrapped in a GWBUF structure
 */
GWBUF *
blr_read_binlog(ROUTER_INSTANCE *router,
                BLFILE *file,
                unsigned long pos,
                REP_HEADER *hdr,
                char *errmsg,
                const SLAVE_ENCRYPTION_CTX *enc_ctx)
{
    uint8_t hdbuf[BINLOG_EVENT_HDR_LEN];
    GWBUF *result;
    unsigned char *data;
    int n;
    unsigned long filelen = 0;
    struct stat statb;

    memset(hdbuf, '\0', BINLOG_EVENT_HDR_LEN);

    /* set error indicator */
    hdr->ok = SLAVE_POS_READ_ERR;

    if (!file)
    {
        snprintf(errmsg,
                 BINLOG_ERROR_MSG_LEN,
                 "Invalid file pointer for requested binlog at position %lu",
                 pos);
        return NULL;
    }

    spinlock_acquire(&file->lock);
    if (fstat(file->fd, &statb) == 0)
    {
        filelen = statb.st_size;
    }
    else
    {
        if (file->fd == -1)
        {
            hdr->ok = SLAVE_POS_BAD_FD;
            snprintf(errmsg,
                     BINLOG_ERROR_MSG_LEN,
                     "blr_read_binlog called with invalid file->fd, pos %lu",
                     pos);
            spinlock_release(&file->lock);
            return NULL;
        }
    }
    spinlock_release(&file->lock);

    if (pos > filelen)
    {
        spinlock_acquire(&router->binlog_lock);
        spinlock_acquire(&file->lock);

        /* Check whether is current router file */
        if (!blr_compare_binlogs(router,
                                 &file->info,
                                 router->binlog_name,
                                 file->binlogname))
        {
            snprintf(errmsg,
                     BINLOG_ERROR_MSG_LEN,
                     "Requested position %lu is beyond "
                     "'closed' binlog file '%s', size %lu. Generating Error '1236'",
                     pos,
                     file->binlogname,
                     filelen);
        }
        else
        {
            snprintf(errmsg,
                     BINLOG_ERROR_MSG_LEN,
                     "Requested position %lu is beyond "
                     "end of the latest binlog file '%s', size %lu. Disconnecting",
                     pos,
                     file->binlogname,
                     filelen);

            /* Slave will be disconnected by the calling routine */
            hdr->ok = SLAVE_POS_BEYOND_EOF;

        }

        spinlock_release(&file->lock);
        spinlock_release(&router->binlog_lock);

        return NULL;
    }

    spinlock_acquire(&router->binlog_lock);
    spinlock_acquire(&file->lock);

    /* Check current router file and router position */
    if (blr_compare_binlogs(router,
                            &file->info,
                            router->binlog_name,
                            file->binlogname) &&
        pos >= router->binlog_position)
    {
        if (pos > router->binlog_position)
        {
            snprintf(errmsg,
                     BINLOG_ERROR_MSG_LEN,
                     "Requested binlog position %lu is unsafe. "
                     "Latest safe position %lu, end of binlog file %lu",
                     pos,
                     router->binlog_position,
                     router->current_pos);

            hdr->ok = SLAVE_POS_READ_UNSAFE;
        }
        else
        {
            /* accessing last position is ok */
            hdr->ok = SLAVE_POS_READ_OK;
        }

        spinlock_release(&file->lock);
        spinlock_release(&router->binlog_lock);

        return NULL;
    }

    spinlock_release(&file->lock);
    spinlock_release(&router->binlog_lock);

    /* Read the header information from the file */
    if ((n = pread(file->fd,
                   hdbuf,
                   BINLOG_EVENT_HDR_LEN,
                   pos)) != BINLOG_EVENT_HDR_LEN)
    {
        switch (n)
        {
        case 0:
            MXS_INFO("Reached end of binlog file '%s' at %lu.",
                     file->binlogname, pos);

            /* set ok indicator */
            hdr->ok = SLAVE_POS_READ_OK;

            break;
        case -1:
            {
                snprintf(errmsg,
                         BINLOG_ERROR_MSG_LEN,
                         "Failed to read binlog file '%s'; (%s), event at %lu",
                         file->binlogname,
                         mxs_strerror(errno),
                         pos);

                if (errno == EBADF)
                {
                    snprintf(errmsg,
                             BINLOG_ERROR_MSG_LEN,
                             "Bad file descriptor for binlog file '%s', "
                             "refcount %d, descriptor %d, event at %lu",
                             file->binlogname,
                             file->refcnt,
                             file->fd,
                             pos);
                }
            }
            break;
        default:
            snprintf(errmsg,
                     BINLOG_ERROR_MSG_LEN,
                     "Bogus data in log event header; "
                     "expected %d bytes but read %d, position %lu, binlog file '%s'",
                     BINLOG_EVENT_HDR_LEN,
                     n,
                     pos,
                     file->binlogname);
            break;
        }
        return NULL;
    }


    /* If enc_ctx is NULL check position */
    if (enc_ctx == NULL)
    {
        hdr->timestamp = EXTRACT32(hdbuf);
        hdr->event_type = hdbuf[4];
        hdr->serverid = EXTRACT32(&hdbuf[5]);
        hdr->event_size = extract_field(&hdbuf[9], 32);
        hdr->next_pos = EXTRACT32(&hdbuf[13]);
        hdr->flags = EXTRACT16(&hdbuf[17]);

        /**
         * Binlog event check based on Replication Header content and pos
         */
        if (!blr_binlog_event_check(router,
                                    pos,
                                    hdr,
                                    file->binlogname,
                                    errmsg))
        {
            return NULL;
        }

        /* Try to read again the binlog event */
        if (hdr->next_pos < pos && hdr->event_type != ROTATE_EVENT)
        {
            MXS_ERROR("Next position in header appears to be incorrect "
                      "rereading event header at pos %lu in file %s, "
                      "file size is %lu. Master will write %lu in %s next.",
                      pos, file->binlogname, filelen, router->binlog_position,
                      router->binlog_name);

            if ((n = pread(file->fd,
                           hdbuf,
                           BINLOG_EVENT_HDR_LEN,
                           pos)) != BINLOG_EVENT_HDR_LEN)
            {
                switch (n)
                {
                case 0:
                    MXS_INFO("Reached end of binlog file at %lu.",
                             pos);

                    /* set ok indicator */
                    hdr->ok = SLAVE_POS_READ_OK;
                    break;
                case -1:
                    {
                        snprintf(errmsg,
                                 BINLOG_ERROR_MSG_LEN,
                                 "Failed to reread header in binlog file '%s'; (%s), event at %lu",
                                 file->binlogname,
                                 mxs_strerror(errno),
                                 pos);

                        if (errno == EBADF)
                        {
                            snprintf(errmsg,
                                     BINLOG_ERROR_MSG_LEN,
                                     "Bad file descriptor rereading header for binlog file '%s', "
                                     "refcount %d, descriptor %d, event at %lu",
                                     file->binlogname,
                                     file->refcnt,
                                     file->fd,
                                     pos);
                        }
                    }
                    break;
                default:
                    snprintf(errmsg,
                             BINLOG_ERROR_MSG_LEN,
                             "Bogus data rereading log event header; "
                             "expected %d bytes but read %d, position %lu in binlog file '%s'",
                             BINLOG_EVENT_HDR_LEN,
                             n,
                             pos,
                             file->binlogname);
                    break;
                }
                return NULL;
            }

            /* Fill replication header struct */
            hdr->timestamp = EXTRACT32(hdbuf);
            hdr->event_type = hdbuf[4];
            hdr->serverid = EXTRACT32(&hdbuf[5]);
            hdr->event_size = extract_field(&hdbuf[9], 32);
            hdr->next_pos = EXTRACT32(&hdbuf[13]);
            hdr->flags = EXTRACT16(&hdbuf[17]);

            if (hdr->next_pos < pos && hdr->event_type != ROTATE_EVENT)
            {
                snprintf(errmsg,
                         BINLOG_ERROR_MSG_LEN,
                         "Next event position still incorrect after rereading, "
                         "event at %lu in binlog file '%s'",
                         pos,
                         file->binlogname);
                return NULL;
            }
            else
            {
                MXS_ERROR("Next position corrected by "
                          "rereading");
            }
        }
    }
    else
    {
        /**
         * The encryption context is set at this point.
         *
         * Only the event size is in "clear", use it.
        */
        hdr->event_size = extract_field(&hdbuf[9], 32);
    }

    /* Allocate memory for the binlog event */
    if ((result = gwbuf_alloc(hdr->event_size)) == NULL)
    {
        snprintf(errmsg,
                 BINLOG_ERROR_MSG_LEN,
                 "Failed to allocate memory for binlog entry, "
                 "size %d, event at %lu in binlog file '%s'",
                 hdr->event_size,
                 pos,
                 file->binlogname);
        return NULL;
    }

    data = GWBUF_DATA(result);

    memcpy(data, hdbuf, BINLOG_EVENT_HDR_LEN);  // Copy the header in the buffer

    if ((n = pread(file->fd,
                   &data[BINLOG_EVENT_HDR_LEN],
                   hdr->event_size - BINLOG_EVENT_HDR_LEN,
                   pos + BINLOG_EVENT_HDR_LEN))
        != hdr->event_size - BINLOG_EVENT_HDR_LEN)  // Read the balance
    {
        if (n ==  0)
        {
            MXS_INFO("Reached end of binlog file at %lu while reading remaining bytes.",
                     pos);

            /* set ok indicator */
            hdr->ok = SLAVE_POS_READ_OK;

            return NULL;
        }

        if (n == -1)
        {
            snprintf(errmsg,
                     BINLOG_ERROR_MSG_LEN,
                     "Error reading the binlog event at %lu in binlog file '%s'; "
                     "(%s), expected %d bytes.",
                     pos,
                     file->binlogname,
                     mxs_strerror(errno),
                     hdr->event_size - BINLOG_EVENT_HDR_LEN);
        }
        else
        {
            snprintf(errmsg,
                     BINLOG_ERROR_MSG_LEN,
                     "Bogus data in log event entry; "
                     "expected %d bytes but got %d, position %lu in binlog file '%s'",
                     hdr->event_size - BINLOG_EVENT_HDR_LEN,
                     n,
                     pos,
                     file->binlogname);

            if (filelen != 0 && filelen - pos < hdr->event_size)
            {
                snprintf(errmsg,
                         BINLOG_ERROR_MSG_LEN,
                         "Binlog event is close to the end of the binlog file; "
                         "current file size is %lu, event at %lu in binlog file '%s'",
                         filelen, pos,
                         file->binlogname);
            }
            blr_log_header(LOG_ERR,
                           "Possible malformed event header",
                           hdbuf);
        }

        gwbuf_free(result);

        return NULL;
    }

    /**
     * Check whether we need to decrypt the current event.
     * Note: if event is before the first_enc_event_pos don't decrypt it
     */
    if (enc_ctx && pos >= enc_ctx->first_enc_event_pos)
    {
        GWBUF *decrypted_event;
        uint8_t *decrypt_ptr;
        /* prepare and decrypt the event */
        if ((decrypted_event = blr_prepare_encrypted_event(router,
                                                           data,
                                                           hdr->event_size,
                                                           pos,
                                                           enc_ctx->nonce,
                                                           BINLOG_FLAG_DECRYPT)) == NULL)
        {
            snprintf(errmsg,
                     BINLOG_ERROR_MSG_LEN,
                     "Binlog event decryption error: "
                     "file size is %lu, event at %lu in binlog file '%s'",
                     filelen,
                     pos,
                     file->binlogname);
            gwbuf_free(result);
            return NULL;
        }

        decrypt_ptr = GWBUF_DATA(decrypted_event);

        /* Fill replication header struct */
        hdr->timestamp = EXTRACT32(decrypt_ptr);
        hdr->event_type = decrypt_ptr[4];
        hdr->serverid = EXTRACT32(&decrypt_ptr[5]);
        hdr->event_size = extract_field(&decrypt_ptr[9], 32);
        hdr->next_pos = EXTRACT32(&decrypt_ptr[13]);
        hdr->flags = EXTRACT16(&decrypt_ptr[17]);

        /* Free data read from disk */
        gwbuf_free(result);

        /**
         * Binlog event check based on Rep Header content and pos
         */
        if (!blr_binlog_event_check(router,
                                    pos,
                                    hdr,
                                    file->binlogname,
                                    errmsg))
        {
            gwbuf_free(decrypted_event);
            return NULL;
        }

        /* Set the decrypted event as result */
        result = decrypted_event;
    }

    /* set OK indicator */
    hdr->ok = SLAVE_POS_READ_OK;

    return result;
}

/**
 * Close a binlog file that has been opened to read binlog records
 *
 * The open binlog files are shared between multiple slaves that are
 * reading the same binlog file.
 *
 * @param router    The router instance
 * @param file      The file to close
 */
void
blr_close_binlog(ROUTER_INSTANCE *router, BLFILE *file)
{
    spinlock_acquire(&router->fileslock);
    file->refcnt--;
    if (file->refcnt == 0)
    {
        if (router->files == file)
        {
            router->files = file->next;
        }
        else
        {
            BLFILE  *ptr = router->files;
            while (ptr && ptr->next != file)
            {
                ptr = ptr->next;
            }
            if (ptr)
            {
                ptr->next = file->next;
            }
        }
    }
    else
    {
        file = NULL;
    }
    spinlock_release(&router->fileslock);

    if (file)
    {
        close(file->fd);
        file->fd = -1;
        MXS_FREE(file);
    }
}

/**
 * Log the event header of  binlog event
 *
 * @param   priority The syslog priority (LOG_ERR, LOG_WARNING, etc.)
 * @param   msg  A message strign to preceed the header with
 * @param   ptr  The event header raw data
 */
static void
blr_log_header(int priority, char *msg, uint8_t *ptr)
{
    char buf[400], *bufp;
    int i;

    bufp = buf;
    bufp += sprintf(bufp, "%s: ", msg);
    for (i = 0; i < BINLOG_EVENT_HDR_LEN; i++)
    {
        bufp += sprintf(bufp, "0x%02x ", ptr[i]);
    }
    MXS_LOG_MESSAGE(priority, "%s", buf);
}

/**
 * Return the size of the current binlog file
 *
 * @param file  The binlog file
 * @return  The current size of the binlog file
 */
unsigned long
blr_file_size(BLFILE *file)
{
    struct stat statb;

    if (fstat(file->fd, &statb) == 0)
    {
        return statb.st_size;
    }
    return 0;
}


/**
 * Write the response packet to a cache file so that MaxScale can respond
 * even if there is no master running when MaxScale starts.
 *
 * cache dir is 'cache' under router->binlogdir
 *
 * @param router    The instance of the router
 * @param response  The name of the response, used to name the cached file
 * @param buf       The buffer to written to the cache
 */
void
blr_cache_response(ROUTER_INSTANCE *router, char *response, GWBUF *buf)
{
    static const char CACHE[] = "/cache";
    size_t len = strlen(router->binlogdir) +
                 (sizeof(CACHE) - 1) +
                 sizeof('/') +
                 strlen(response);
    if (len > PATH_MAX)
    {
        MXS_ERROR("The cache path %s%s/%s is longer than "
                  "the maximum allowed length %d.",
                  router->binlogdir,
                  CACHE,
                  response,
                  PATH_MAX);
        return;
    }

    char path[PATH_MAX + 1] = "";
    int fd;

    strcpy(path, router->binlogdir);
    strcat(path, CACHE);

    if (access(path, R_OK) == -1)
    {
        // TODO: Check error, ENOENT or something else.
        mkdir(path, 0700);
        // TODO: Check return value.
    }

    strcat(path, "/");
    strcat(path, response);

    if ((fd = open(path, O_WRONLY | O_CREAT | O_TRUNC, 0666)) == -1)
    {
        return;
    }
    if (write(fd, GWBUF_DATA(buf), GWBUF_LENGTH(buf)) == -1)
    {
        MXS_ERROR("Failed to write cached response: %d, %s",
                  errno,
                  mxs_strerror(errno));
    }

    close(fd);
}

/**
 * Read a cached copy of a master response message. This allows
 * the router to start and serve any binlogs it already has on disk
 * if the master is not available.
 *
 * cache dir is 'cache' under router->binlogdir
 *
 * @param router    The router instance structure
 * @param response  The name of the response
 * @return A pointer to a GWBUF structure
 */
GWBUF *
blr_cache_read_response(ROUTER_INSTANCE *router, char *response)
{
    static const char CACHE[] = "/cache";
    size_t len = strlen(router->binlogdir) +
                 (sizeof(CACHE) - 1) +
                 sizeof('/') +
                 strlen(response);
    if (len > PATH_MAX)
    {
        MXS_ERROR("The cache path %s%s/%s is longer than "
                  "the maximum allowed length %d.",
                  router->binlogdir,
                  CACHE,
                  response,
                  PATH_MAX);
        return NULL;
    }

    struct stat statb;
    char path[PATH_MAX + 1] = "";
    int fd;
    GWBUF *buf;

    strcpy(path, router->binlogdir);
    strcat(path, CACHE);
    strcat(path, "/");
    strcat(path, response);

    if ((fd = open(path, O_RDONLY)) == -1)
    {
        return NULL;
    }

    if (fstat(fd, &statb) != 0)
    {
        close(fd);
        return NULL;
    }
    if ((buf = gwbuf_alloc(statb.st_size)) == NULL)
    {
        close(fd);
        return NULL;
    }
    if (read(fd, GWBUF_DATA(buf), statb.st_size) == -1)
    {
        MXS_ERROR("Failed to read cached response: %d, %s",
                  errno,
                  mxs_strerror(errno));
    }
    close(fd);
    return buf;
}

/**
 * Does the next binlog file in the sequence for the slave exist.
 *
 * @param router       The router instance
 * @param slave        The slave in question
 * @param next_file    The next_file buffer
 * @return             0 if the next file does not exist
 */
int
blr_file_next_exists(ROUTER_INSTANCE *router,
                     ROUTER_SLAVE *slave,
                     char *next_file)
{
    char *errmsg = NULL;
    char *sptr;
    char bigbuf[PATH_MAX + 1];
    char select_query[GTID_SQL_BUFFER_SIZE];
    const char select_tpl[] = "SELECT "
                                 "(rep_domain || '/' || server_id || '/' || binlog_file) AS file, "
                                 "rep_domain, "
                                 "server_id, "
                                 "binlog_file "
                              "FROM gtid_maps "
                                 "WHERE id = "
                                     "(SELECT MAX(id) "
                                         "FROM gtid_maps "
                                             "WHERE (binlog_file='%s' AND "
                                                 "rep_domain = %" PRIu32 " AND "
                                                 "server_id = %" PRIu32 ")) + 1;";

    MARIADB_GTID_INFO result = {};
    MARIADB_GTID_ELEMS gtid_elms = {};

    if ((sptr = strrchr(slave->binlogfile, '.')) == NULL)
    {
        next_file[0] = '\0';
        return 0;
    }

    /**
     * The next file to read could be determined in two ways:
     * - 1 - file sequence +1
     * - 2 - next file form GTID maps repo
     */
    if (router->storage_type == BLR_BINLOG_STORAGE_FLAT)
    {
        /**
         * Next file is the one with +1 in sequence
         */
        char buf[BINLOG_FNAMELEN + 1];
        int filenum;
        filenum = atoi(sptr + 1);
        sprintf(buf, BINLOG_NAMEFMT, router->fileroot, filenum + 1);
        sprintf(bigbuf, "%s/%s", router->binlogdir, buf);
        // Set the new file name in the output
        strncpy(next_file, buf, BINLOG_FNAMELEN);
        next_file[BINLOG_FNAMELEN] = '\0';
    }
    else
    {
        /**
         * Next file is selected in GTID maps repo
         */
        snprintf(select_query,
                 GTID_SQL_BUFFER_SIZE,
                 select_tpl,
                 slave->binlogfile,
                 slave->f_info.gtid_elms.domain_id,
                 slave->f_info.gtid_elms.server_id);

        /* Find the GTID */
        if (sqlite3_exec(router->gtid_maps,
                         select_query,
                         gtid_file_select_cb,
                         &result,
                         &errmsg) != SQLITE_OK)
        {
            MXS_ERROR("Failed to select next file of %s"
                      " from GTID maps DB: %s, select [%s]",
                      slave->binlogfile,
                      errmsg,
                      select_query);
            sqlite3_free(errmsg);
            next_file[0] = '\0';
            return 0;
        }

        MXS_INFO("The next Binlog file from GTID maps repo is %s",
                 result.file);

        // Check whether the query has a result
        if (result.file)
        {
            // Full filename path
            sprintf(bigbuf,
                    "%s/%" PRIu32 "/%" PRIu32 "/%s",
                    router->binlogdir,
                    result.gtid_elms.domain_id,
                    result.gtid_elms.server_id,
                    result.file);
            // Set the new file name in the output
            strncpy(next_file, result.file, BINLOG_FNAMELEN);
            next_file[BINLOG_FNAMELEN] = '\0';

            /**
             * Update GTID elems in the slave->f_info struct:
             * file and domain_id / server_id
             */
            if (slave->f_info.file)
            {
                MXS_FREE(slave->f_info.file);
                slave->f_info.file = MXS_STRDUP_A(result.file);
            }

            slave->f_info.gtid_elms.domain_id = result.gtid_elms.domain_id;
            slave->f_info.gtid_elms.server_id = result.gtid_elms.server_id;

            MXS_FREE(result.file);
        }
        else
        {
            next_file[0] = '\0';
            return 0;
        }
    }

    // Check whether the new file exists
    if (access(bigbuf, R_OK) == -1)
    {
        return 0;
    }
    return 1;
}

/**
 * Read all replication events from a binlog file.
 *
 * Routine detects errors and pending transactions
 *
 * @param router    The router instance
 * @param action    Whether to fix errors or blank events at pos
 * @param debug     Whether to enable or not the debug for events
 * @return          0 on success, >0 on failure
 */
int
blr_read_events_all_events(ROUTER_INSTANCE *router,
                           BINLOG_FILE_FIX *action,
                           int debug)
{
    unsigned long filelen = 0;
    struct stat statb;
    uint8_t hdbuf[BINLOG_EVENT_HDR_LEN];
    uint8_t *data;
    GWBUF *result = NULL;
    GWBUF *decrypted_event = NULL;
    unsigned long long pos = 4;
    unsigned long long last_known_commit = 4;

    REP_HEADER hdr;
    int pending_transaction = BLRM_NO_TRANSACTION;
    int n;
    int db_name_len;
    uint8_t *ptr;
    int var_block_len;
    int statement_len;
    int found_chksum = 0;
    int event_error = 0;
    unsigned long transaction_events = 0;
    unsigned long total_events = 0;
    unsigned long total_bytes = 0;
    unsigned long n_transactions = 0;
    unsigned long max_events = 0;
    unsigned long event_bytes = 0;
    unsigned long max_bytes = 0;
    double average_events = 0;
    double average_bytes = 0;
    BINLOG_EVENT_DESC first_event;
    BINLOG_EVENT_DESC last_event;
    BINLOG_EVENT_DESC fde_event;
    int fde_seen = 0;
    int start_encryption_seen = 0;
    bool fix = action ? action->fix : false;
    bool replace_trx_events = false;

    memset(&first_event, '\0', sizeof(first_event));
    memset(&last_event, '\0', sizeof(last_event));
    memset(&fde_event, '\0', sizeof(fde_event));

    if (router->binlog_fd == -1)
    {
        MXS_ERROR("Current binlog file %s is not open",
                  router->binlog_name);
        return 1;
    }

    if (fstat(router->binlog_fd, &statb) == 0)
    {
        filelen = statb.st_size;
    }

    router->current_pos = 4;
    router->binlog_position = 4;
    router->current_safe_event = 4;

    while (1)
    {

        /* Read the header information from the file */
        if ((n = pread(router->binlog_fd,
                       hdbuf,
                       BINLOG_EVENT_HDR_LEN,
                       pos)) != BINLOG_EVENT_HDR_LEN)
        {
            switch (n)
            {
            case 0:
                if (!(debug & BLR_CHECK_ONLY))
                {
                    MXS_DEBUG("End of binlog file [%s] at %llu.",
                              router->binlog_name,
                              pos);
                }

                if (n_transactions)
                {
                    average_events = (double)((double)total_events / (double)n_transactions) * (1.0);
                }
                if (n_transactions)
                {
                    average_bytes = (double)((double)total_bytes / (double)n_transactions) * (1.0);
                }

                /* Report Binlog First and Last event */
                if (pos > 4 && !(debug & BLR_CHECK_ONLY))
                {
                    if (first_event.event_type == 0)
                    {
                        blr_print_binlog_details(router, fde_event, last_event);
                    }
                    else
                    {
                        blr_print_binlog_details(router, first_event, last_event);
                    }
                }

                /* Report Transaction Summary */
                if (!(debug & BLR_CHECK_ONLY) && n_transactions != 0)
                {
                    char total_label[2] = "";
                    char average_label[2] = "";
                    char max_label[2] = "";
                    double format_total_bytes = total_bytes;
                    double format_max_bytes = max_bytes;

                    blr_format_event_size(&format_total_bytes, total_label);
                    blr_format_event_size(&average_bytes, average_label);
                    blr_format_event_size(&format_max_bytes, max_label);

                    MXS_NOTICE("Transaction Summary for binlog '%s'\n"
                               "\t\t\tDescription        %17s%17s%17s\n\t\t\t"
                               "No. of Transactions %16lu\n\t\t\t"
                               "No. of Events       %16lu %16.1f %16lu\n\t\t\t"
                               "No. of Bytes       %16.1f%s%16.1f%s%16.1f%s",
                               router->binlog_name,
                               "Total", "Average", "Max",
                               n_transactions, total_events,
                               average_events, max_events,
                               format_total_bytes, total_label,
                               average_bytes, average_label,
                               format_max_bytes, max_label);
                }

                if (pending_transaction)
                {
                    MXS_WARNING("Binlog file %s contains a previous Opened "
                                "Transaction @ %llu. This pos is safe for slaves",
                                router->binlog_name,
                                last_known_commit);

                }
                break;
            case -1:
                {
                    MXS_ERROR("Failed to read binlog file %s at position %llu"
                              " (%s).", router->binlog_name, pos,
                              mxs_strerror(errno));

                    if (errno == EBADF)
                    {
                        MXS_ERROR("Bad file descriptor in read binlog for file %s"
                                  ", descriptor %d.",
                                  router->binlog_name, router->binlog_fd);
                    }
                }
                break;
            default:
                MXS_ERROR("Short read when reading the header. "
                          "Expected 19 bytes but got %d bytes. "
                          "Binlog file is %s, position %llu",
                          n, router->binlog_name, pos);
                break;
            }

            /**
             * Check for errors and force last_known_commit position
             * and current pos
             */

            if (pending_transaction)
            {
                router->binlog_position = last_known_commit;
                router->current_safe_event = last_known_commit;
                router->current_pos = pos;
                router->pending_transaction.state = BLRM_TRANSACTION_START;

                MXS_ERROR("Binlog '%s' ends at position %lu "
                          "and has an incomplete transaction at %lu. ",
                          router->binlog_name,
                          router->current_pos,
                          router->binlog_position);

                return 0;
            }
            else
            {
                /* any error */
                if (n != 0)
                {
                    router->binlog_position = last_known_commit;
                    router->current_safe_event = last_known_commit;
                    router->current_pos = pos;

                    MXS_WARNING("an error has been found. "
                                "Setting safe pos to %lu, current pos %lu",
                                router->binlog_position,
                                router->current_pos);
                    if (fix)
                    {
                        if (ftruncate(router->binlog_fd, router->binlog_position) == 0)
                        {
                            MXS_NOTICE("Binlog file %s has been truncated at %lu",
                                       router->binlog_name,
                                       router->binlog_position);
                            fsync(router->binlog_fd);
                        }
                    }

                    return 1;
                }
                else
                {
                    router->binlog_position = pos;
                    router->current_safe_event = pos;
                    router->current_pos = pos;

                    return 0;
                }
            }
        }

        if (start_encryption_seen)
        {
            uint8_t iv[AES_BLOCK_SIZE + 1] = "";
            char iv_hex[AES_BLOCK_SIZE * 2 + 1] = "";
            /* The event size, 4 bytes, is written in clear: use it */
            uint32_t event_size = EXTRACT32(hdbuf + BINLOG_EVENT_LEN_OFFSET);

            /**
             * Events are encrypted.
             *
             * Print the IV for the current encrypted event.
             */

            if (debug & BLR_REPORT_REP_HEADER)
            {
                /* Get binlog file "nonce" and other data from router encryption_ctx */
                BINLOG_ENCRYPTION_CTX *enc_ctx = router->encryption_ctx;

                /* Encryption IV is 12 bytes nonce + 4 bytes event position */
                memcpy(iv, enc_ctx->nonce, BLRM_NONCE_LENGTH);
                gw_mysql_set_byte4(iv + BLRM_NONCE_LENGTH, (unsigned long)pos);

                /* Human readable version */
                gw_bin2hex(iv_hex, iv, BLRM_IV_LENGTH);

                MXS_DEBUG("** Encrypted Event @ %lu: the IV is %s, size is %lu, next pos is %lu\n",
                          (unsigned long)pos,
                          iv_hex,
                          (unsigned long)event_size,
                          (unsigned long)(pos + event_size));
            }

            /* Set event size only in hdr struct, before decryption */
            hdr.event_size = event_size;

        }
        else
        {
            char errmsg[BINLOG_ERROR_MSG_LEN + 1] = "";
            /* fill replication header struct */
            hdr.timestamp = EXTRACT32(hdbuf);
            hdr.event_type = hdbuf[4];
            hdr.serverid = EXTRACT32(&hdbuf[5]);
            hdr.event_size = extract_field(&hdbuf[9], 32);
            hdr.next_pos = EXTRACT32(&hdbuf[13]);
            hdr.flags = EXTRACT16(&hdbuf[17]);

            /* Check event */
            if (!blr_binlog_event_check(router,
                                        pos,
                                        &hdr,
                                        router->binlog_name,
                                        errmsg))
            {
                router->binlog_position = last_known_commit;
                router->current_safe_event = last_known_commit;
                router->current_pos = pos;

                MXS_WARNING("an error has been found in %s. "
                            "Setting safe pos to %lu, current pos %lu",
                            router->binlog_name,
                            router->binlog_position,
                            router->current_pos);

                if (fix)
                {
                    if (ftruncate(router->binlog_fd, router->binlog_position) == 0)
                    {
                        MXS_NOTICE("Binlog file %s has been truncated at %lu",
                                   router->binlog_name,
                                   router->binlog_position);
                        fsync(router->binlog_fd);
                    }
                }

                return 1;
            }

            if (hdr.event_size <= 0)
            {
                MXS_ERROR("Event size error: "
                          "size %d at %llu.",
                          hdr.event_size, pos);

                router->binlog_position = last_known_commit;
                router->current_safe_event = last_known_commit;
                router->current_pos = pos;

                MXS_WARNING("an error has been found. "
                            "Setting safe pos to %lu, current pos %lu",
                            router->binlog_position,
                            router->current_pos);
                if (fix)
                {
                    if (ftruncate(router->binlog_fd, router->binlog_position) == 0)
                    {
                        MXS_NOTICE("Binlog file %s has been truncated at %lu",
                                   router->binlog_name,
                                   router->binlog_position);
                        fsync(router->binlog_fd);
                    }
                }

                return 1;
            }
        }

        /* Allocate a GWBUF for the event */
        if ((result = gwbuf_alloc(hdr.event_size)) == NULL)
        {
            MXS_ERROR("Failed to allocate memory for binlog entry, "
                      "size %d at %llu.",
                      hdr.event_size, pos);

            router->binlog_position = last_known_commit;
            router->current_safe_event = last_known_commit;
            router->current_pos = pos;

            MXS_WARNING("an error has been found. "
                        "Setting safe pos to %lu, current pos %lu",
                        router->binlog_position,
                        router->current_pos);

            if (fix)
            {
                if (ftruncate(router->binlog_fd, router->binlog_position) == 0)
                {
                    MXS_NOTICE("Binlog file %s has been truncated at %lu",
                               router->binlog_name,
                               router->binlog_position);
                    fsync(router->binlog_fd);
                }
            }

            return 1;
        }

        /* Copy the header in the buffer */
        data = GWBUF_DATA(result);
        memcpy(data, hdbuf, BINLOG_EVENT_HDR_LEN);// Copy the header in

        /* Read event data */
        if ((n = pread(router->binlog_fd,
                       &data[BINLOG_EVENT_HDR_LEN],
                       hdr.event_size - BINLOG_EVENT_HDR_LEN,
                       pos + BINLOG_EVENT_HDR_LEN)) != hdr.event_size - BINLOG_EVENT_HDR_LEN)
        {
            if (n == -1)
            {
                MXS_ERROR("Error reading the event at %llu in %s. "
                          "%s, expected %d bytes.",
                          pos,
                          router->binlog_name,
                          mxs_strerror(errno),
                          hdr.event_size - BINLOG_EVENT_HDR_LEN);
            }
            else
            {
                MXS_ERROR("Short read when reading the event at %llu in %s. "
                          "Expected %d bytes got %d bytes.",
                          pos,
                          router->binlog_name,
                          hdr.event_size - BINLOG_EVENT_HDR_LEN, n);

                if (filelen > 0 && filelen - pos < hdr.event_size)
                {
                    MXS_ERROR("Binlog event is close to the end of the binlog file %s, "
                              "size is %lu.",
                              router->binlog_name,
                              filelen);
                }
            }

            gwbuf_free(result);

            router->binlog_position = last_known_commit;
            router->current_safe_event = last_known_commit;
            router->current_pos = pos;

            MXS_WARNING("an error has been found. "
                        "Setting safe pos to %lu, current pos %lu",
                        router->binlog_position,
                        router->current_pos);
            if (fix)
            {
                if (ftruncate(router->binlog_fd, router->binlog_position) == 0)
                {
                    MXS_NOTICE("Binlog file %s has been truncated at %lu",
                               router->binlog_name,
                               router->binlog_position);
                    fsync(router->binlog_fd);
                }
            }

            return 1;
        }

        /* check for pending transaction */
        if (pending_transaction == 0)
        {
            last_known_commit = pos;
        }

        /* get firts event timestamp, after FDE */
        if (fde_seen)
        {
            first_event.event_time = (unsigned long)hdr.timestamp;
            first_event.event_type = hdr.event_type;
            first_event.event_pos = pos;
            fde_seen = 0;
        }

        /* decrypt events */
        if (start_encryption_seen)
        {
            uint8_t iv[AES_BLOCK_SIZE + 1] = "";
            char iv_hex[AES_BLOCK_SIZE * 2 + 1] = "";
            uint32_t event_size = EXTRACT32(hdbuf + BINLOG_EVENT_LEN_OFFSET);
            uint8_t *decrypt_ptr;
            unsigned long next_pos;
            char errmsg[BINLOG_ERROR_MSG_LEN + 1] = "";

            /**
             * Events are encrypted.
             */

            if ((decrypted_event = blr_prepare_encrypted_event(router,
                                                               data,
                                                               hdr.event_size,
                                                               pos,
                                                               NULL,
                                                               BINLOG_FLAG_DECRYPT)) == NULL)
            {
                MXS_ERROR("Error while decrypting event at pos %lu, size %lu",
                          (unsigned long)pos,
                          (unsigned long)hdr.event_size);
                router->m_errno = BINLOG_FATAL_ERROR_READING;
                gwbuf_free(result);
                return 1;
            }

            decrypt_ptr = GWBUF_DATA(decrypted_event);

            /* fill replication header struct */
            hdr.timestamp = EXTRACT32(decrypt_ptr);
            hdr.event_type = decrypt_ptr[4];
            hdr.serverid = EXTRACT32(&decrypt_ptr[5]);
            hdr.event_size = extract_field(&decrypt_ptr[9], 32);
            hdr.next_pos = EXTRACT32(&decrypt_ptr[13]);
            hdr.flags = EXTRACT16(&decrypt_ptr[17]);

            /* Check event */
            if (!blr_binlog_event_check(router,
                                        pos,
                                        &hdr,
                                        router->binlog_name,
                                        errmsg))
            {
                router->m_errno = BINLOG_FATAL_ERROR_READING;
                gwbuf_free(decrypted_event);
                gwbuf_free(result);
                MXS_ERROR("Error while decrypting event: %s", errmsg);
                return 1;
            }

            /* get event content after event header */
            ptr = decrypt_ptr + BINLOG_EVENT_HDR_LEN;
        }
        else
        {
            /* get event content after event header */
            ptr = data + BINLOG_EVENT_HDR_LEN;
        }

        /* check for FORMAT DESCRIPTION EVENT */
        if (hdr.event_type == FORMAT_DESCRIPTION_EVENT)
        {
            int event_header_length;
            int check_alg;
            uint8_t *checksum;
            char    buf_t[40];
            struct  tm  tm_t;

            fde_seen = 1;
            fde_event.event_time = (unsigned long)hdr.timestamp;
            fde_event.event_type = hdr.event_type;
            fde_event.event_pos = pos;

            localtime_r(&fde_event.event_time, &tm_t);
            asctime_r(&tm_t, buf_t);

            if (buf_t[strlen(buf_t) - 1] == '\n')
            {
                buf_t[strlen(buf_t) - 1] = '\0';
            }

            if (!(debug & BLR_CHECK_ONLY))
            {
                MXS_DEBUG("- Format Description event FDE @ %llu, size %lu, time %lu (%s)",
                          pos,
                          (unsigned long)hdr.event_size,
                          fde_event.event_time,
                          buf_t);
            }

            /* FDE is:
             *
             * 2 bytes          binlog-version
             * string[50]       mysql-server version
             * 4 bytes          create timestamp
             * 1                event header length, 19 is the current length
             * string[p]        event type header lengths:
             *                  an array indexed by [Binlog Event Type - 1]
             */

            /* ptr now points to event_header_length byte.
             * This offset is just 1 byte before the number of supported events offset
             */
            event_header_length =  ptr[BLRM_FDE_EVENT_TYPES_OFFSET - 1];

            /* The number of supported events formula:
             * number_of_events = event_size - (event_header_len + BLRM_FDE_EVENT_TYPES_OFFSET)
             */
            int n_events = hdr.event_size - event_header_length - BLRM_FDE_EVENT_TYPES_OFFSET;

            /**
             * The FDE event also carries 5 additional bytes:
             *
             * 1 byte is the checksum_alg_type and 4 bytes are the computed crc32
             *
             * These 5 bytes are always present even if alg_type is NONE/UNDEF:
             * then the 4 crc32 bytes must not be checked, whatever the value is.
             *
             * In case of CRC32 algo_type the 4 bytes contain the event crc32.
             */
            int fde_extra_bytes = BINLOG_EVENT_CRC_ALGO_TYPE + BINLOG_EVENT_CRC_SIZE;

            /* Now remove from the calculated number of events the extra 5 bytes */
            n_events -= fde_extra_bytes;

            if (!(debug & BLR_CHECK_ONLY))
            {
                MXS_DEBUG("       FDE ServerVersion [%50s]", ptr + 2);

                MXS_DEBUG("       FDE Header EventLength %i"
                          ", N. of supported MySQL/MariaDB events %i",
                          event_header_length,
                          n_events);
            }

            /* Check whether Master is sending events with CRC32 checksum */
            checksum = ptr + hdr.event_size - event_header_length - fde_extra_bytes;
            check_alg = checksum[0];

            if (!(debug & BLR_CHECK_ONLY))
            {
                MXS_DEBUG("       FDE Checksum alg desc %i, alg type %s",
                          check_alg,
                          check_alg == 1 ?
                          "BINLOG_CHECKSUM_ALG_CRC32" : "NONE or UNDEF");
            }
            if (check_alg == 1)
            {
                /* Set checksum found indicator */
                found_chksum = 1;
            }
            else
            {
                found_chksum = 0;
            }
        }

        if ((debug & BLR_REPORT_REP_HEADER))
        {
            char *event_desc = blr_get_event_description(router, hdr.event_type);
            MXS_DEBUG("%8s==== Event Header ====\n%39sEvent Pos %lu\n%39sEvent time %lu\n%39s"
                      "Event size %lu\n%39sEvent Type %u (%s)\n%39s"
                      "Server Id %lu\n%39sNextPos %lu\n%39sFlags %u",
                      " ",
                      " ",
                      (unsigned long) pos,
                      " ",
                      (unsigned long)hdr.timestamp,
                      " ",
                      (unsigned long)hdr.event_size,
                      " ",
                      hdr.event_type,
                      event_desc ? event_desc : "NULL",
                      " ",
                      (unsigned long)hdr.serverid,
                      " ",
                      (unsigned long)hdr.next_pos,
                      " ",
                      hdr.flags);
            if (found_chksum)
            {
                char hex_checksum[BINLOG_EVENT_CRC_SIZE * 2 + strlen(BLR_REPORT_CHECKSUM_FORMAT) + 1];
                blr_report_checksum(hdr, ptr, hex_checksum);
                MXS_DEBUG("%8s%s", " ", hex_checksum);
            }
        }

        /* Detect possible Start Encryption Event */
        if (hdr.event_type == MARIADB10_START_ENCRYPTION_EVENT)
        {
            char nonce_hex[AES_BLOCK_SIZE * 2 + 1] = "";
            START_ENCRYPTION_EVENT ste_event = {};
            BINLOG_ENCRYPTION_CTX *new_encryption_ctx = MXS_CALLOC(1, sizeof(BINLOG_ENCRYPTION_CTX));

            if (new_encryption_ctx == NULL)
            {
                router->m_errno = BINLOG_FATAL_ERROR_READING;
                return 1;
            }

            /* The start encryption event data is 17 bytes long:
             * Scheme = 1
             * Key Version: 4
             * nonce = 12
             */

            /* Fill the event content, after the event header */
            ste_event.binlog_crypto_scheme = ptr[0];
            ste_event.binlog_key_version = extract_field(ptr + 1, 32);
            memcpy(ste_event.nonce, ptr + 1 + 4, BLRM_NONCE_LENGTH);

            /* Fill the encryption_ctx */
            memcpy(new_encryption_ctx->nonce, ste_event.nonce, BLRM_NONCE_LENGTH);
            new_encryption_ctx->binlog_crypto_scheme = ste_event.binlog_crypto_scheme;
            memcpy(&new_encryption_ctx->binlog_key_version,
                   &ste_event.binlog_key_version,
                   BLRM_KEY_VERSION_LENGTH);

            if (!(debug & BLR_CHECK_ONLY))
            {
                /* Hex representation of nonce */
                gw_bin2hex(nonce_hex, ste_event.nonce, BLRM_NONCE_LENGTH);

                MXS_DEBUG("- START_ENCRYPTION event @ %llu, size %lu, next pos is @ %lu, flags %u",
                          pos,
                          (unsigned long)hdr.event_size,
                          (unsigned long)hdr.next_pos,
                          hdr.flags);

                MXS_DEBUG("        Encryption scheme: %u, key_version: %u,"
                          " nonce: %s\n",
                          ste_event.binlog_crypto_scheme,
                          ste_event.binlog_key_version,
                          nonce_hex);
            }

            if (router->encryption.key_len == 0)
            {
                router->m_errno = BINLOG_FATAL_ERROR_READING;
                MXS_ERROR("*** The binlog is encrypted. No KEY/Algo found for decryption. ***");
                return 1;
            }

            start_encryption_seen = 1;

            /* Update the router encryption context */
            MXS_FREE(router->encryption_ctx);
            router->encryption_ctx = new_encryption_ctx;
        }

        /* set last event time, pos and type */
        last_event.event_time = (unsigned long)hdr.timestamp;
        last_event.event_type = hdr.event_type;
        last_event.event_pos = pos;

        /* Decode ROTATE EVENT */
        if (hdr.event_type == ROTATE_EVENT)
        {
            int len, slen;
            uint64_t new_pos;
            char file[BINLOG_FNAMELEN + 1];

            len = hdr.event_size - BINLOG_EVENT_HDR_LEN;
            new_pos = extract_field(ptr + 4, 32);
            new_pos <<= 32;
            new_pos |= extract_field(ptr, 32);
            slen = len - (8 + 4);           // Allow for position and CRC
            if (found_chksum == 0)
            {
                slen += 4;
            }
            if (slen > BINLOG_FNAMELEN)
            {
                slen = BINLOG_FNAMELEN;
            }
            memcpy(file, ptr + 8, slen);
            file[slen] = 0;

            if (!(debug & BLR_CHECK_ONLY))
            {
                MXS_DEBUG("- Rotate event @ %llu, next file is [%s] @ %lu",
                          pos,
                          file,
                          new_pos);
            }
        }

        /* Find and report Transaction start for event replacing only */
        if (action &&
            action->pos > 4 &&
            action->replace_trx &&
            pos == action->pos &&
            pending_transaction)
        {
            MXS_NOTICE(">>> Position %lu belongs to a transaction started at pos %lu.",
                       (unsigned long)pos, (unsigned long)last_known_commit);
            MXS_NOTICE("This position will be used for replacing all related events.");

            /* Set Transaction start as the stating pos for events replacing */
            action->pos = last_known_commit;

            /* Free resources */
            gwbuf_free(result);
            gwbuf_free(decrypted_event);

            return 0;
        }

        /**
         * Replace one event at pos or transaction events from pos:
         * All events will be replaced by IGNORABLE events
         */
        if (fix &&
            action->pos > 4 &&
            (pos == action->pos || replace_trx_events))
        {
            char *event_desc = blr_get_event_description(router, hdr.event_type);

            if (action->replace_trx && !replace_trx_events)
            {
                MXS_NOTICE("=== Replacing all events of Transaction at pos %lu"
                           " with IGNORABLE EVENT event type",
                           action->pos);
            }

            MXS_NOTICE("=== Replace event (%s) at pos %lu with an IGNORABLE EVENT\n",
                       event_desc ? event_desc : "unknown",
                       (unsigned long)pos);

            router->last_written = pos;
            router->master_chksum = found_chksum;

            /* Create and write Ingonrable event into binlog file at action->pos */
            blr_write_special_event(router,
                                    pos,
                                    hdr.event_size,
                                    &hdr,
                                    BLRM_IGNORABLE);

            /* Set replace indicator: when COMMIT is seen later, it will be set to false */
            replace_trx_events = action->replace_trx ? true : false;
        }

        /* If MariaDB 10 compatibility:
         * check for MARIADB10_GTID_EVENT with flags
         * This marks the transaction starts instead of
         * QUERY_EVENT with "BEGIN"
         */

        if (router->mariadb10_compat)
        {
            if (hdr.event_type == MARIADB10_GTID_EVENT)
            {
                uint64_t n_sequence;/* 8 bytes */
                uint32_t domainid;  /* 4 bytes */
                unsigned int flags; /* 1 byte */
                n_sequence = extract_field(ptr, 64);
                domainid = extract_field(ptr + 8, 32);
                flags = *(ptr + 8 + 4);

                /**
                 * Detect whether it's a standalone transaction:
                 * there is no terminating COMMIT event.
                 * i.e: a DDL or FLUSH TABLES etc
                 */
                router->pending_transaction.standalone = flags & MARIADB_FL_STANDALONE;

                if (pending_transaction > BLRM_NO_TRANSACTION)
                {
                    MXS_ERROR("Transaction cannot be @ pos %llu: "
                              "Another MariaDB 10 transaction (GTID %u-%u-%lu)"
                              " was opened at %llu",
                              pos, domainid,
                              hdr.serverid,
                              n_sequence,
                              last_known_commit);

                    gwbuf_free(result);

                    break;
                }
                else
                {
                    char mariadb_gtid[GTID_MAX_LEN + 1];
                    snprintf(mariadb_gtid,
                             GTID_MAX_LEN,
                             "%u-%u-%lu",
                             domainid,
                             hdr.serverid,
                             n_sequence);

                    pending_transaction = BLRM_TRANSACTION_START;

                    router->pending_transaction.start_pos = pos;
                    router->pending_transaction.end_pos = 0;

                    /* Set MariaDB GTID */
                    if (router->mariadb10_gtid)
                    {
                        strcpy(router->pending_transaction.gtid, mariadb_gtid);

                        /* Save the pending GTID components */
                        router->pending_transaction.gtid_elms.domain_id = domainid;
                        router->pending_transaction.gtid_elms.server_id = hdr.serverid;
                        router->pending_transaction.gtid_elms.seq_no = n_sequence;
                    }

                    transaction_events = 0;
                    event_bytes = 0;
                    if (!(debug & BLR_CHECK_ONLY))
                    {
                        MXS_DEBUG("> MariaDB 10 Transaction (GTID %u-%u-%lu)"
                                  " starts @ pos %llu",
                                  domainid,
                                  hdr.serverid,
                                  n_sequence,
                                  pos);
                    }
                }
            }
        }

        /**
         * Check for GTID_LIST_EVENT
         */
        if (router->mariadb10_compat)
        {
            char f_prefix[BINLOG_FILE_EXTRA_INFO] = "";
            if (hdr.event_type == MARIADB10_GTID_GTID_LIST_EVENT)
            {
                char mariadb_gtid[GTID_MAX_LEN + 1] = "";
                MARIADB_GTID_INFO gtid_info = {};
                unsigned long n_gtids;

                n_gtids = extract_field(ptr, 32);
                /* The lower 28 bits are the number of GTIDs */
                n_gtids &= 0x01111111;

                if (n_gtids)
                {
                    ptr += 4;
                    uint32_t domainid;  /* 4 bytes */
                    domainid = extract_field(ptr, 32);
                    ptr += 4;

                    uint32_t serverid;  /* 4 bytes */
                    serverid = extract_field(ptr, 32);
                    ptr += 4;

                    uint64_t n_sequence;/* 8 bytes */
                    n_sequence = extract_field(ptr, 64);
                    ptr += 4;

                    snprintf(mariadb_gtid,
                             GTID_MAX_LEN,
                             "%" PRIu32 "-%" PRIu32 "-%" PRIu64 "",
                             domainid,
                             serverid,
                             n_sequence);

                    MXS_DEBUG("GTID List Event has %lu GTIDs, first one is %s",
                               n_gtids,
                               mariadb_gtid);

                    if (router->storage_type == BLR_BINLOG_STORAGE_TREE)
                    {
                        sprintf(f_prefix,
                                "%" PRIu32 "/%" PRIu32 "/",
                                domainid,
                                serverid);
                    }
                }
                else
                {
                    MXS_DEBUG("GTID List Event has no GTIDs");

                    /* Try loading last found GTID */
                    if (router->mariadb10_gtid &&
                        blr_load_last_mariadb_gtid(router, &gtid_info) &&
                        gtid_info.gtid != NULL)
                    {
                        snprintf(mariadb_gtid,
                                 GTID_MAX_LEN,
                                 "%s",
                                 gtid_info.gtid);

                        if (router->storage_type == BLR_BINLOG_STORAGE_TREE)
                        {
                            sprintf(f_prefix,
                                    "%" PRIu32 "/%" PRIu32 "/",
                                    gtid_info.gtid_elms.domain_id,
                                    gtid_info.gtid_elms.server_id);
                        }

                        if (router->mariadb10_gtid)
                        {
                            MXS_INFO("Last found MariaDB 10 GTID"
                                     " in GTID maps repo was (%s). File %s%s",
                                     mariadb_gtid,
                                     f_prefix,
                                     gtid_info.file);
                        }

                        MXS_FREE(gtid_info.gtid);
                        MXS_FREE(gtid_info.file);
                    }
                }

                if (router->mariadb10_gtid)
                {
                    /* Set MariaDB GTID */
                    strcpy(router->last_mariadb_gtid, mariadb_gtid);

                    if (router->mariadb10_gtid)
                    {
                        MXS_INFO("Last MariaDB 10 GTID (GTID_LIST event)"
                                 " is (%s). File %s%s",
                                 mariadb_gtid,
                                 f_prefix,
                                 router->binlog_name);
                    }
                }
            }
        }

        /**
         * Check QUERY_EVENT
         *
         * Check for BEGIN ( ONLY for mysql 5.6, mariadb 5.5 )
         * Check for COMMIT (not transactional engines)
         * Check for pending standalone transaction
         */

        if (hdr.event_type == QUERY_EVENT)
        {
            char *statement_sql;
            db_name_len = ptr[4 + 4];
            var_block_len = ptr[4 + 4 + 1 + 2];

            statement_len =
                hdr.event_size -
                BINLOG_EVENT_HDR_LEN -
                (4 + 4 + 1 + 2 + 2 + var_block_len + 1 + db_name_len);

            statement_sql = MXS_CALLOC(1, statement_len + 1);
            if (statement_sql)
            {
                memcpy(statement_sql,
                       (char *)ptr + 4 + 4 + 1 + 2 + 2 + var_block_len + 1 + db_name_len,
                       statement_len);

                /* A transaction starts with this event */
                if (strncmp(statement_sql, "BEGIN", 5) == 0)
                {
                    if (pending_transaction > BLRM_NO_TRANSACTION)
                    {
                        MXS_ERROR("Transaction cannot be @ pos %llu: "
                                  "Another transaction was opened at %llu",
                                  pos,
                                  last_known_commit);

                        MXS_FREE(statement_sql);
                        gwbuf_free(result);

                        break;
                    }
                    else
                    {
                        pending_transaction = BLRM_TRANSACTION_START;

                        router->pending_transaction.start_pos = pos;
                        router->pending_transaction.end_pos = 0;

                        transaction_events = 0;
                        event_bytes = 0;
                        if (!(debug & BLR_CHECK_ONLY))
                        {
                            MXS_DEBUG("> Transaction starts @ pos %llu", pos);
                        }
                    }
                }

                /* Commit received for non transactional tables, i.e. MyISAM */
                if (strncmp(statement_sql, "COMMIT", 6) == 0)
                {
                    if (pending_transaction > BLRM_NO_TRANSACTION)
                    {
                        pending_transaction = BLRM_COMMIT_SEEN;

                        if (!(debug & BLR_CHECK_ONLY))
                        {
                            MXS_DEBUG("       Transaction @ pos %llu,"
                                      " closing @ %llu",
                                      last_known_commit,
                                      pos);
                        }
                    }
                }

                /**
                 * If it's a standalone transaction event we're done:
                 * This query event, only one, terminates the
                 * transaction.
                 */
                if (pending_transaction > BLRM_NO_TRANSACTION &&
                    router->pending_transaction.standalone)
                {
                    pending_transaction = BLRM_STANDALONE_SEEN;

                    if (!(debug & BLR_CHECK_ONLY))
                    {
                        MXS_DEBUG("       Standalone Transaction @ pos %llu,"
                                  " closing @ %llu",
                                  last_known_commit,
                                  pos);
                    }
                }

                MXS_FREE(statement_sql);
            }
            else
            {
                MXS_ERROR("Unable to allocate memory for statement SQL in blr_file.c");
                gwbuf_free(result);
                break;
            }

        }

        if (hdr.event_type == XID_EVENT)
        {
            /* Commit received for a transactional tables, i.e. InnoDB */
            if (pending_transaction > BLRM_NO_TRANSACTION)
            {
                pending_transaction = BLRM_XID_EVENT_SEEN;

                if (!(debug & BLR_CHECK_ONLY))
                {
                    MXS_DEBUG("       Transaction XID @ pos %llu,"
                              " closing @ %llu",
                              last_known_commit,
                              pos);
                }
            }
        }

        if (pending_transaction > BLRM_TRANSACTION_START)
        {
            if (!(debug & BLR_CHECK_ONLY))
            {
                MXS_DEBUG("< Transaction @ pos %llu, is now closed @ %llu."
                          " %lu events seen",
                          last_known_commit,
                          pos,
                          transaction_events);
            }

            pending_transaction = BLRM_NO_TRANSACTION;
            router->pending_transaction.standalone = false;

            router->pending_transaction.end_pos = hdr.next_pos;

            last_known_commit = pos;

            /* Reset the event replacing indicator */
            replace_trx_events = false;

            if (router->mariadb10_compat &&
                router->mariadb10_gtid)
            {
                /* Update Last Seen MariaDB GTID */
                strcpy(router->last_mariadb_gtid,
                       router->pending_transaction.gtid);
                /* Save MariaDB 10 GTID */
                blr_save_mariadb_gtid(router);
            }

            total_events += transaction_events;

            if (transaction_events > max_events)
            {
                max_events = transaction_events;
            }

            n_transactions++;
        }

        gwbuf_free(result);
        gwbuf_free(decrypted_event);

        /* pos and next_pos sanity checks */
        if (hdr.next_pos > 0 && hdr.next_pos < pos)
        {
            MXS_INFO("Binlog %s: next pos %u < pos %llu, truncating to %llu",
                     router->binlog_name,
                     hdr.next_pos,
                     pos,
                     pos);

            router->binlog_position = last_known_commit;
            router->current_safe_event = last_known_commit;
            router->current_pos = pos;

            MXS_WARNING("an error has been found. "
                        "Setting safe pos to %lu, current pos %lu",
                        router->binlog_position,
                        router->current_pos);
            if (fix)
            {
                if (ftruncate(router->binlog_fd, router->binlog_position) == 0)
                {
                    MXS_NOTICE("Binlog file %s has been truncated at %lu",
                               router->binlog_name,
                               router->binlog_position);
                    fsync(router->binlog_fd);
                }
            }

            return 2;
        }

        if (hdr.next_pos > 0 && hdr.next_pos != (pos + hdr.event_size))
        {
            MXS_INFO("Binlog %s: next pos %u != (pos %llu + event_size %u), truncating to %llu",
                     router->binlog_name,
                     hdr.next_pos,
                     pos,
                     hdr.event_size,
                     pos);

            router->binlog_position = last_known_commit;
            router->current_safe_event = last_known_commit;
            router->current_pos = pos;

            MXS_WARNING("an error has been found. "
                        "Setting safe pos to %lu, current pos %lu",
                        router->binlog_position,
                        router->current_pos);

            if (fix)
            {
                if (ftruncate(router->binlog_fd, router->binlog_position) == 0)
                {
                    MXS_NOTICE("Binlog file %s has been truncated at %lu",
                               router->binlog_name,
                               router->binlog_position);
                    fsync(router->binlog_fd);
                }
            }

            return 2;
        }

        /* set pos to new value */
        if (hdr.next_pos > 0)
        {
            if (pending_transaction)
            {
                total_bytes += hdr.event_size;
                event_bytes += hdr.event_size;

                if (event_bytes > max_bytes)
                {
                    max_bytes = event_bytes;
                }
            }

            pos = hdr.next_pos;
        }
        else
        {
            MXS_ERROR("Current event type %d @ %llu has nex pos = %u : exiting",
                      hdr.event_type, pos,
                      hdr.next_pos);
            break;
        }

        transaction_events++;
    }

    if (pending_transaction)
    {
        MXS_INFO("Binlog %s contains an Open Transaction, truncating to %llu",
                 router->binlog_name,
                 last_known_commit);

        router->binlog_position = last_known_commit;
        router->current_safe_event = last_known_commit;
        router->current_pos = pos;
        router->pending_transaction.state = BLRM_TRANSACTION_START;

        MXS_WARNING("an error has been found. "
                    "Setting safe pos to %lu, current pos %lu",
                    router->binlog_position,
                    router->current_pos);

        return 0;
    }
    else
    {
        router->binlog_position = pos;
        router->current_safe_event = pos;
        router->current_pos = pos;

        return 0;
    }
}

/**
 * Format a number to G, M, k, or B size
 *
 * @param event_size    The number to format
 * @param label     Label to use for display the formattted number
 */
static void
blr_format_event_size(double *event_size, char *label)
{
    if (*event_size > (1024 * 1024 * 1024))
    {
        *event_size = *event_size / (1024 * 1024 * 1024);
        label[0] = 'G';
    }
    else if (*event_size > (1024 * 1024))
    {
        *event_size = *event_size / (1024 * 1024);
        label[0] = 'M';
    }
    else if (*event_size > 1024)
    {
        *event_size = *event_size / (1024);
        label[0] = 'k';
    }
    else
    {
        label[0] = 'B';
    }
}

/**
 * Read any previously saved master data
 *
 * @param       router          The router instance
 */
void
blr_cache_read_master_data(ROUTER_INSTANCE *router)
{
    router->saved_master.server_id = blr_cache_read_response(router, "serverid");
    router->saved_master.heartbeat = blr_cache_read_response(router, "heartbeat");
    router->saved_master.chksum1 = blr_cache_read_response(router, "chksum1");
    router->saved_master.chksum2 = blr_cache_read_response(router, "chksum2");
    router->saved_master.gtid_mode = blr_cache_read_response(router, "gtidmode");
    router->saved_master.uuid = blr_cache_read_response(router, "uuid");
    router->saved_master.setslaveuuid = blr_cache_read_response(router, "ssuuid");
    router->saved_master.setnames = blr_cache_read_response(router, "setnames");
    router->saved_master.utf8 = blr_cache_read_response(router, "utf8");
    router->saved_master.select1 = blr_cache_read_response(router, "select1");
    router->saved_master.selectver = blr_cache_read_response(router, "selectver");
    router->saved_master.selectvercom = blr_cache_read_response(router, "selectvercom");
    router->saved_master.selecthostname = blr_cache_read_response(router, "selecthostname");
    router->saved_master.map = blr_cache_read_response(router, "map");
    router->saved_master.mariadb10 = blr_cache_read_response(router, "mariadb10");
    router->saved_master.server_vars = blr_cache_read_response(router, "server_vars");
    router->saved_master.binlog_vars = blr_cache_read_response(router, "binlog_vars");
    router->saved_master.lower_case_tables = blr_cache_read_response(router, "lower_case_tables");
}

/**
 * Get the next binlog file name.
 *
 * @param router    The router instance
 * @return      0 on error, >0 as sequence number
 */
int
blr_file_get_next_binlogname(ROUTER_INSTANCE *router)
{
    char *sptr;
    int filenum;

    if ((sptr = strrchr(router->binlog_name, '.')) == NULL)
    {
        return 0;
    }
    filenum = atoi(sptr + 1);
    if (filenum)
    {
        filenum++;
    }

    return filenum;
}

/**
 * Create a new binlog file
 *
 * @param router    The router instance
 * @param file      The new binlog file
 * @return      1 on success, 0 on failure
 */
int
blr_file_new_binlog(ROUTER_INSTANCE *router, char *file)
{
    return blr_file_create(router, file);
}

/**
 * Write a new ini file with master configuration
 *
 * File is 'inst->binlogdir/master.ini.tmp'
 * When done it's renamed to 'inst->binlogdir/master.ini'
 *
 * @param router    The current router instance
 * @param error     Preallocated error message
 * @return      0 on success, >0 on failure
 *
 */
int
blr_file_write_master_config(ROUTER_INSTANCE *router, char *error)
{
    char *section = "binlog_configuration";
    FILE *config_file;
    int rc;
    static const char MASTER_INI[] = "master.ini";
    static const char TMP[] = "tmp";
    size_t len = strlen(router->binlogdir);

    char filename[len + sizeof('/') + sizeof(MASTER_INI)]; // sizeof includes NULL
    char tmp_file[len + sizeof('/') + sizeof(MASTER_INI) + sizeof('.') + sizeof(TMP)];
    char *ssl_ca;
    char *ssl_cert;
    char *ssl_key;
    char *ssl_version;

    sprintf(filename, "%s/%s", router->binlogdir, MASTER_INI);
    sprintf(tmp_file, "%s/%s.%s", router->binlogdir, MASTER_INI, TMP);

    /* open file for writing */
    config_file = fopen(tmp_file, "wb");
    if (config_file == NULL)
    {
        snprintf(error, BINLOG_ERROR_MSG_LEN, "%s, errno %u",
                 mxs_strerror(errno), errno);
        return 2;
    }

    if (chmod(tmp_file, S_IRUSR | S_IWUSR) < 0)
    {
        fclose(config_file);
        snprintf(error, BINLOG_ERROR_MSG_LEN, "%s, errno %u",
                 mxs_strerror(errno), errno);
        return 2;
    }

    /* write ini file section */
    fprintf(config_file, "[%s]\n", section);

    /* write ini file key=value */
    fprintf(config_file, "master_host=%s\n", router->service->dbref->server->name);
    fprintf(config_file, "master_port=%d\n", router->service->dbref->server->port);
    fprintf(config_file, "master_user=%s\n", router->user);
    fprintf(config_file, "master_password=%s\n", router->password);
    fprintf(config_file, "filestem=%s\n", router->fileroot);

    /* Add SSL options */
    if (router->ssl_enabled)
    {
        /* Use current settings */
        ssl_ca = router->service->dbref->server->server_ssl->ssl_ca_cert;
        ssl_cert = router->service->dbref->server->server_ssl->ssl_cert;
        ssl_key = router->service->dbref->server->server_ssl->ssl_key;
    }
    else
    {
        /* Try using previous configuration settings */
        ssl_ca = router->ssl_ca;
        ssl_cert = router->ssl_cert;
        ssl_key = router->ssl_key;
    }

    ssl_version = router->ssl_version;

    if (ssl_key && ssl_cert && ssl_ca)
    {
        fprintf(config_file, "master_ssl=%d\n", router->ssl_enabled);
        fprintf(config_file, "master_ssl_key=%s\n", ssl_key);
        fprintf(config_file, "master_ssl_cert=%s\n", ssl_cert);
        fprintf(config_file, "master_ssl_ca=%s\n", ssl_ca);
    }
    if (ssl_version && strlen(ssl_version))
    {
        fprintf(config_file, "master_tls_version=%s\n", ssl_version);
    }

    fclose(config_file);

    /* rename tmp file to right filename */
    rc = rename(tmp_file, filename);

    if (rc == -1)
    {
        snprintf(error, BINLOG_ERROR_MSG_LEN, "%s, errno %u",
                 mxs_strerror(errno), errno);
        return 3;
    }

    if (chmod(filename, S_IRUSR | S_IWUSR) < 0)
    {
        snprintf(error, BINLOG_ERROR_MSG_LEN, "%s, errno %u",
                 mxs_strerror(errno), errno);
        return 3;
    }

    return 0;
}

/** Print Binlog Details
 *
 * @param router        The router instance
 * @param first_event   First Event details
 * @param last_event    First Event details
 */

static void
blr_print_binlog_details(ROUTER_INSTANCE *router,
                         BINLOG_EVENT_DESC first_event,
                         BINLOG_EVENT_DESC last_event)
{
    char buf_t[40];
    struct tm tm_t;
    char *event_desc;

    /* First Event */
    localtime_r(&first_event.event_time, &tm_t);
    asctime_r(&tm_t, buf_t);

    if (buf_t[strlen(buf_t) - 1] == '\n')
    {
        buf_t[strlen(buf_t) - 1] = '\0';
    }

    event_desc = blr_get_event_description(router, first_event.event_type);

    MXS_NOTICE("%lu @ %" PRIu64 ", %s, (%s), First EventTime",
               first_event.event_time, first_event.event_pos,
               event_desc != NULL ? event_desc : "unknown", buf_t);

    /* Last Event */
    localtime_r(&last_event.event_time, &tm_t);
    asctime_r(&tm_t, buf_t);

    if (buf_t[strlen(buf_t) - 1] == '\n')
    {
        buf_t[strlen(buf_t) - 1] = '\0';
    }

    event_desc = blr_get_event_description(router, last_event.event_type);

    MXS_NOTICE("%lu @ %" PRIu64 ", %s, (%s), Last EventTime",
               last_event.event_time, last_event.event_pos,
               event_desc != NULL ? event_desc : "unknown", buf_t);
}

/** Create an ignorable event
 *
 * @param event_size     The size of the new event being created (crc32 4 bytes could be included)
 * @param hdr            Current replication event header, received from master
 * @param event_pos      The position in binlog file of the new event
 * @param do_checksum    Whether checksum must be calculated and stored
 * @return               Returns the pointer of new event
 */
static uint8_t *
blr_create_ignorable_event(uint32_t event_size,
                           REP_HEADER *hdr,
                           uint32_t event_pos,
                           bool do_checksum)
{
    uint8_t *new_event;

    if (event_size < BINLOG_EVENT_HDR_LEN)
    {
        MXS_ERROR("blr_create_ignorable_event an event of %lu bytes"
                  " is not valid in blr_file.c",
                  (unsigned long)event_size);
        return NULL;
    }

    // Allocate space for event: size might contain the 4 crc32
    new_event = MXS_CALLOC(1, event_size);
    if (new_event == NULL)
    {
        return NULL;
    }

    // Populate Event header 19 bytes for Ignorable Event
    encode_value(&new_event[0], hdr->timestamp, 32); // same timestamp as in current received event
    new_event[4] = IGNORABLE_EVENT; // type is IGNORABLE_EVENT
    encode_value(&new_event[5], hdr->serverid, 32); // same serverid as in current received event
    encode_value(&new_event[9], event_size, 32); // event size
    encode_value(&new_event[13], event_pos + event_size, 32); // next_pos
    encode_value(&new_event[17], LOG_EVENT_IGNORABLE_F, 16); // flag is LOG_EVENT_IGNORABLE_F

    /* if checksum is required calculate the crc32 and add it in the last 4 bytes*/
    if (do_checksum)
    {
        /*
         * Now add the CRC to the Ignorable binlog event.
         *
         * The algorithm is first to compute the checksum of an empty buffer
         * and then the checksum of the real event: 4 byte less than event_size
         */
        uint32_t chksum;
        chksum = crc32(0L, NULL, 0);
        chksum = crc32(chksum, new_event, event_size - BINLOG_EVENT_CRC_SIZE);

        // checksum is stored after current event data using 4 bytes
        encode_value(new_event + event_size - BINLOG_EVENT_CRC_SIZE, chksum, 32);
    }
    return new_event;
}

/**
 * Create and write a special event (not received from master) into binlog file
 *
 * @param router        The current router instance
 * @param file_offset   Position where event will be written
 * @param event_size    The size of new event (it might hold the 4 bytes crc32)
 * @param hdr           Replication header of the current reived event (from Master)
 * @param type          Type of special event to create and write
 * @return              1 on success, 0 on error
 */
int
blr_write_special_event(ROUTER_INSTANCE *router,
                        uint32_t file_offset,
                        uint32_t event_size,
                        REP_HEADER *hdr,
                        int type)
{
    int n;
    uint8_t *new_event;
    char *new_event_desc;

    switch (type)
    {
    case BLRM_IGNORABLE:
        new_event_desc = "IGNORABLE";
        MXS_INFO("Hole detected while writing in binlog '%s' @ %lu: an %s event "
                 "of %lu bytes will be written at pos %lu",
                 router->binlog_name,
                 router->current_pos,
                 new_event_desc,
                 (unsigned long)event_size,
                 (unsigned long)file_offset);

        /* Create the Ignorable event */
        if ((new_event = blr_create_ignorable_event(event_size,
                                                    hdr,
                                                    file_offset,
                                                    router->master_chksum)) == NULL)
        {
            return 0;
        }
        if (router->encryption.enabled && router->encryption_ctx != NULL)
        {
            GWBUF *encrypted;
            uint8_t *encr_ptr;
            if ((encrypted = blr_prepare_encrypted_event(router,
                                                         new_event,
                                                         event_size,
                                                         router->current_pos,
                                                         NULL,
                                                         BINLOG_FLAG_ENCRYPT)) == NULL)
            {
                return 0;
            }

            memcpy(new_event, GWBUF_DATA(encrypted), event_size);
            gwbuf_free(encrypted);
        }
        break;
    case BLRM_START_ENCRYPTION:
        new_event_desc = "MARIADB10_START_ENCRYPTION";
        MXS_INFO("New event %s is being added in binlog '%s' @ %lu: "
                 "%lu bytes will be written at pos %lu",
                 new_event_desc,
                 router->binlog_name,
                 router->current_pos,
                 (unsigned long)event_size,
                 (unsigned long)file_offset);

        /* Create the MARIADB10_START_ENCRYPTION event */
        if ((new_event = blr_create_start_encryption_event(router,
                                                           file_offset,
                                                           router->master_chksum)) == NULL)
        {
            return 0;
        }
        break;
    default:
        new_event_desc = "UNKNOWN";
        MXS_ERROR("Cannot create special binlog event of %s type and size %lu "
                  "in binlog file '%s' @ %lu",
                  new_event_desc,
                  (unsigned long)event_size,
                  router->binlog_name,
                  router->current_pos);
        return 0;
        break;
    }

    /* Write the event */
    if ((n = pwrite(router->binlog_fd,
                    new_event,
                    event_size,
                    router->last_written)) != event_size)
    {
        MXS_ERROR("%s: Failed to write %s special binlog record at %lu of %s, %s. "
                  "Truncating to previous record.",
                  router->service->name,
                  new_event_desc,
                  (unsigned long)file_offset,
                  router->binlog_name,
                  mxs_strerror(errno));

        /* Remove any partial event that was written */
        if (ftruncate(router->binlog_fd, router->binlog_position))
        {
            MXS_ERROR("%s: Failed to truncate %s special binlog record at %lu of %s, %s. ",
                      router->service->name,
                      new_event_desc,
                      (unsigned long)file_offset,
                      router->binlog_name,
                      mxs_strerror(errno));
        }
        MXS_FREE(new_event);
        return 0;
    }

    MXS_FREE(new_event);

    // Increment offsets, next event will be written after this special one
    spinlock_acquire(&router->binlog_lock);

    router->last_written += event_size;
    router->current_pos = file_offset + event_size;
    router->last_event_pos = file_offset;

    spinlock_release(&router->binlog_lock);

    // Force write
    fsync(router->binlog_fd);

    return 1;
}

/** Create the START_ENCRYPTION_EVENT
 *
 * This is a New Event added in MariaDB 10.1.7
 * Type is 0xa4 and size 36 (crc32 not included)
 *
 * @param hdr            Current replication event header, received from master
 * @param event_pos      The position in binlog file of the new event
 * @param do_checksum    Whether checksum must be calculated and stored
 * @return               Returns the pointer of new event
 */

uint8_t *
blr_create_start_encryption_event(ROUTER_INSTANCE *router,
                                  uint32_t event_pos,
                                  bool do_checksum)
{
    uint8_t *new_event;
    uint8_t event_size = sizeof(START_ENCRYPTION_EVENT);
    BINLOG_ENCRYPTION_CTX *new_encryption_ctx = MXS_CALLOC(1, sizeof(BINLOG_ENCRYPTION_CTX));

    if (new_encryption_ctx == NULL)
    {
        return NULL;
    }

    /* Add 4 bytes to event size with crc32 */
    if (do_checksum)
    {
        event_size += BINLOG_EVENT_CRC_SIZE;
    }

    new_event = MXS_CALLOC(1, event_size);
    if (new_event == NULL)
    {
        return NULL;
    }

    // Populate Event header 19 bytes
    encode_value(&new_event[0], time(NULL), 32); // now
    new_event[4] = MARIADB10_START_ENCRYPTION_EVENT; // type is BEGIN_ENCRYPTION_EVENT
    /* Set binlog server instance server id */
    encode_value(&new_event[5], router->serverid, 32); // serverid of maxscale
    encode_value(&new_event[9], event_size, 32); // event size
    encode_value(&new_event[13], event_pos + event_size, 32); // next_pos
    encode_value(&new_event[17], 0, 16); // flag is 0 ?

    /**
     *  Now add the event content, after 19 bytes of header
     */

    /* Set the encryption schema, 1 byte: set to 1 */
    new_event[BINLOG_EVENT_HDR_LEN] = 1;
    /* The encryption key version, 4 bytes: set to 1, is added after previous one 1 byte */
    encode_value(&new_event[BINLOG_EVENT_HDR_LEN + 1], 1, 32);
    /* The nonce (12 random bytes) is added after previous 5 bytes */
    gw_generate_random_str((char *)&new_event[BINLOG_EVENT_HDR_LEN + 4 + 1], BLRM_NONCE_LENGTH);

    /* if checksum is requred add the crc32 */
    if (do_checksum)
    {
        /*
         * Now add the CRC to the Ignorable binlog event.
         *
         * The algorithm is first to compute the checksum of an empty buffer
         * and then the checksum of the event.
         */
        uint32_t chksum;
        chksum = crc32(0L, NULL, 0);
        chksum = crc32(chksum, new_event, event_size - BINLOG_EVENT_CRC_SIZE);

        // checksum is stored at the end of current event data: 4 less bytes than event size
        encode_value(new_event + event_size - BINLOG_EVENT_CRC_SIZE, chksum, 32);
    }

    /* Update the encryption context */
    uint8_t *nonce_ptr = &(new_event[BINLOG_EVENT_HDR_LEN + 4 + 1]);

    spinlock_acquire(&router->binlog_lock);

    memcpy(new_encryption_ctx->nonce, nonce_ptr, BLRM_NONCE_LENGTH);
    new_encryption_ctx->binlog_crypto_scheme = new_event[BINLOG_EVENT_HDR_LEN];
    memcpy(&new_encryption_ctx->binlog_key_version,
           &new_event[BINLOG_EVENT_HDR_LEN + 1],
           BLRM_KEY_VERSION_LENGTH);

    /* Set the router encryption context for current binlog file */
    MXS_FREE(router->encryption_ctx);
    router->encryption_ctx = new_encryption_ctx;

    spinlock_release(&router->binlog_lock);

    return new_event;
}

/**
 * Encrypt/Decrypt an array of bytes
 *
 * Note: The output buffer is 4 bytes larger than input
 * Encrypted bytes start at offset 4
 *
 * @param router    The router instance
 * @param buffer    The buffer to encrypt/decrypt
 * @param size      The buffer size
 * @param iv        The AES initialisation Vector
 * @action          Crypt action: 1 encrypt, 1 decrypt
 * @return          A new allocated, encrypted, GWBUF buffer
 *
 */
static GWBUF *blr_aes_crypt(ROUTER_INSTANCE *router,
                            uint8_t *buffer,
                            uint32_t size,
                            uint8_t *iv,
                            int action)
{
    uint8_t *key = router->encryption.key_value;
    unsigned int key_len = router->encryption.key_len;
    int outlen;
    int flen;
    uint32_t encrypted_size = size + 4;
    int total_len;
    GWBUF *outbuf;
    uint8_t *out_ptr;

    if (key_len == 0)
    {
        MXS_ERROR("The encrytion key len is 0");
        return NULL;
    }

    if ((outbuf = gwbuf_alloc(encrypted_size)) == NULL)
    {
        return NULL;
    }

    out_ptr = GWBUF_DATA(outbuf);

    EVP_CIPHER_CTX *ctx = mxs_evp_cipher_ctx_alloc();

    /* Set the encryption algorithm accordingly to key_len and encryption mode */
    if (!EVP_CipherInit_ex(ctx,
                           ciphers[router->encryption.encryption_algorithm](router->encryption.key_len),
                           NULL,
                           key,
                           iv,
                           action))
    {
        MXS_ERROR("Error in EVP_CipherInit_ex for algo %d",
                  router->encryption.encryption_algorithm);
        mxs_evp_cipher_ctx_free(ctx);
        MXS_FREE(outbuf);
        return NULL;
    }

    /* Set no padding */
    EVP_CIPHER_CTX_set_padding(ctx, 0);

    /* Encryt/Decrypt the input data */
    if (!EVP_CipherUpdate(ctx,
                          out_ptr + 4,
                          &outlen,
                          buffer,
                          size))
    {
        MXS_ERROR("Error in EVP_CipherUpdate");
        mxs_evp_cipher_ctx_free(ctx);
        MXS_FREE(outbuf);
        return NULL;
    }

    int finale_ret = 1;

    /* Enc/dec finish is differently handled for AES_CBC */
    if (router->encryption.encryption_algorithm != BLR_AES_CBC)
    {
        /* Call Final_ex */
        if (!EVP_CipherFinal_ex(ctx,
                                (out_ptr + 4 + outlen),
                                (int*)&flen))
        {
            MXS_ERROR("Error in EVP_CipherFinal_ex");
            finale_ret = 0;
        }
    }
    else
    {
        /**
         * If some bytes (ctx.buf_len) are still available in ctx.buf
         * handle them with ECB and XOR
         */
        if (size - outlen > 0)
        {
            if (!blr_aes_create_tail_for_cbc(out_ptr + 4 + outlen,
                                             mxs_evp_cipher_ctx_buf(ctx),
                                             size - outlen,
                                             mxs_evp_cipher_ctx_oiv(ctx),
                                             router->encryption.key_value,
                                             router->encryption.key_len))
            {
                MXS_ERROR("Error in blr_aes_create_tail_for_cbc");
                finale_ret = 0;
            }
        }
    }

    if (!finale_ret)
    {
        MXS_FREE(outbuf);
        outbuf = NULL;
    }

    mxs_evp_cipher_ctx_free(ctx);

    return outbuf;
}

/**
 * The routine prepares a binlg event for encryption and ecrypts it
 *
 * @param router    The ruter instance
 * @buf             The binlog event
 * @size            The event size (CRC32 four bytes included)
 * @pos             The position of the event in binlog file
 * @nonce           The binlog nonce 12 bytes as in START_ENCRYPTION_EVENT
 *                  of requested or current binlog file
 *                  If nonce is NULL the one from current binlog file is used.
 * @action          Encryption action: 1 Encryp, 0 Decryot
 * @return          A GWBUF buffer or NULL omn error
 */
static GWBUF *blr_prepare_encrypted_event(ROUTER_INSTANCE *router,
                                          uint8_t *buf,
                                          uint32_t size,
                                          uint32_t pos,
                                          const uint8_t *nonce,
                                          int action)
{
    uint8_t iv[BLRM_IV_LENGTH];
    uint32_t file_offset = pos;
    uint8_t event_size[4];
    const uint8_t *nonce_ptr = nonce;
    GWBUF *encrypted;
    uint8_t *enc_ptr;

    /* If nonce is NULL use the router current binlog file */
    if (nonce_ptr == NULL)
    {
        BINLOG_ENCRYPTION_CTX *encryption_ctx = (BINLOG_ENCRYPTION_CTX *)(router->encryption_ctx);
        nonce_ptr = encryption_ctx->nonce;
    }

    /* Encryption IV is 12 bytes nonce + 4 bytes event position */
    memcpy(iv, nonce_ptr, BLRM_NONCE_LENGTH);
    gw_mysql_set_byte4(iv + BLRM_NONCE_LENGTH, (unsigned long)file_offset);

    /**
     * Encrypt binlog event, steps:
     *
     * 1: Save event size (buf + 9, 4 bytes)
     * 2: move first 4 bytes of buf to buf + 9
     * 3: encrypt buf starting from buf + 4 (so it will be event_size - 4)
     * 4: move encrypted_data + 9 (4 bytes) to  encrypted_data[0]
     * 5: Copy saved_event_size 4 bytes into encrypted_data + 9
     */

    /* (1): Save event size (buf + 9, 4 bytes) */
    memcpy(&event_size, buf + BINLOG_EVENT_LEN_OFFSET, 4);
    /* (2): move first 4 bytes of buf to buf + 9 */
    memmove(buf + BINLOG_EVENT_LEN_OFFSET, buf, 4);

#ifdef SS_DEBUG
    char iv_hex[AES_BLOCK_SIZE * 2 + 1] = "";
    char nonce_hex[BLRM_NONCE_LENGTH * 2 + 1] = "";

    /* Human readable debug */
    gw_bin2hex(iv_hex, iv, BLRM_IV_LENGTH);
    gw_bin2hex(nonce_hex, nonce_ptr, BLRM_NONCE_LENGTH);

    MXS_DEBUG("** Encryption/Decryption of Event @ %lu: the IV is %s, "
              "size is %lu, next pos is %lu",
              (unsigned long)pos,
              iv_hex,
              (unsigned long)size,
              (unsigned long)(pos + size));
#endif

    /**
     * (3): encrypt the event stored in buf starting from (buf + 4):
     * with len (event_size - 4)
     *
     * NOTE: the encrypted_data buffer returned by blr_aes_encrypt() contains:
     * (size - 4) encrypted bytes + (4) bytes event size in clear
     *
     * The encrypted buffer has same size of the original event (size variable)
     */

    if ((encrypted = blr_aes_crypt(router,
                                   buf + 4,
                                   size - 4,
                                   iv,
                                   action)) == NULL)
    {
        return NULL;
    }

    enc_ptr = GWBUF_DATA(encrypted);

    /* (4): move encrypted_data + 9 (4 bytes) to  encrypted_data[0] */
    memmove(enc_ptr, enc_ptr + BINLOG_EVENT_LEN_OFFSET, 4);

    /* (5): Copy saved_event_size 4 bytes into encrypted_data + 9 */
    memcpy(enc_ptr + BINLOG_EVENT_LEN_OFFSET, &event_size, 4);

    return encrypted;
}

/**
 * Return the encryption algorithm string
 *
 * @param algo    The algorithm value
 * @return        A static string or NULL
 */
const char *blr_get_encryption_algorithm(int algo)
{
    if (algo < 0 || algo >= BINLOG_MAX_CRYPTO_SCHEME)
    {
        return NULL;
    }
    else
    {
        return blr_encryption_algorithm_names[algo];
    }
}

/**
 * Return the encryption algorithm value
 *
 * @param name   The algorithm string
 * @return       The numeric value or -1 on error
 */
int blr_check_encryption_algorithm(char *name)
{
    if (name)
    {
        if (strcasecmp(name, "aes_cbc") == 0)
        {
            return BLR_AES_CBC;
        }
#if OPENSSL_VERSION_NUMBER > 0x10000000L
        if (strcasecmp(name, "aes_ctr") == 0)
        {
            return BLR_AES_CTR;
        }
#endif
    }

    return -1;
}

/**
 * Return a string with a list of supported algorithms
 *
 * @return    The algorith list as char *
 */
const char *blr_encryption_algorithm_list(void)
{
    return blr_encryption_algorithm_list_names;
}

/**
 * Creates the final buffer for AES_CBC encryption
 *
 * As the encrypted/decrypted data must have same size of inpu data
 * the remaining data from EVP_CipherUpdate with AES_CBC engine
 * are handled this way:
 *
 * 1) The IV in the previous stage is encrypted with AES_ECB
 *    using the key and a NULL iv
 * 2) the remaing data from previous stage are XORed with thant buffer
 *    and the the ouput buffer contains the result
 *
 * @param output    The outut buffer to fill
 * @param input     The input buffere 8remaining bytes from previous stage)
 * @param in_size   The inout data size
 * @param iv        The IV used in previous stage
 * @param key       The encryption key
 * @param key_len   The lenght of encrytion key
 * @return          Return 1 on success, 0 otherwise
 */
static int blr_aes_create_tail_for_cbc(uint8_t *output,
                                       uint8_t *input,
                                       uint32_t in_size,
                                       uint8_t *iv,
                                       uint8_t *key,
                                       unsigned int key_len)
{
    uint8_t mask[AES_BLOCK_SIZE];
    int mlen = 0;

    EVP_CIPHER_CTX* t_ctx = mxs_evp_cipher_ctx_alloc();

    /* Initialise with AES_ECB and NULL iv */
    if (!EVP_CipherInit_ex(t_ctx,
                           ciphers[BLR_AES_ECB](key_len),
                           NULL,
                           key,
                           NULL, /* NULL iv */
                           BINLOG_FLAG_ENCRYPT))
    {
        MXS_ERROR("Error in EVP_CipherInit_ex CBC for last block (ECB)");
        mxs_evp_cipher_ctx_free(t_ctx);
        return 0;
    }

    /* Set no padding */
    EVP_CIPHER_CTX_set_padding(t_ctx, 0);

    /* Do the enc/dec of the IV (the one from previous stage) */
    if (!EVP_CipherUpdate(t_ctx,
                          mask,
                          &mlen,
                          iv,
                          sizeof(mask)))
    {
        MXS_ERROR("Error in EVP_CipherUpdate ECB");
        mxs_evp_cipher_ctx_free(t_ctx);
        return 0;
    }

    /**
     * Now the output buffer contains
     * the XORed data of input data and the mask (encryption of IV)
     *
     * Note: this also works for decryption
     */
    for (int i = 0; i < in_size; i++)
    {
        output[i] = input[i] ^ mask[i];
    }

    mxs_evp_cipher_ctx_free(t_ctx);

    return 1;
}

/**
 * Run checks against some fieds in replication header
 *
 * @param router        The router instance
 * @param pos           The current pos in binlog
 * @param hdr           The replication header struct
 * @param binlogname    The binlogname, for error message
 * @param errmsg        The errormessage to fill
 * @return              0 on error and 1 on success
 *
 * 1 ok, 0 err */
static int blr_binlog_event_check(ROUTER_INSTANCE *router,
                                  unsigned long pos,
                                  REP_HEADER *hdr,
                                  char *binlogname,
                                  char *errmsg)
{
    /* event pos & size checks */
    if (hdr->event_size == 0 ||
        ((hdr->next_pos != (pos + hdr->event_size)) &&
         (hdr->event_type != ROTATE_EVENT)))
    {
        snprintf(errmsg, BINLOG_ERROR_MSG_LEN,
                 "Client requested master to start replication from invalid "
                 "position %lu in binlog file '%s'",
                 pos,
                 binlogname);
        return 0;
    }

    /* event type checks */
    if (router->mariadb10_compat)
    {
        if (hdr->event_type > MAX_EVENT_TYPE_MARIADB10)
        {
            snprintf(errmsg, BINLOG_ERROR_MSG_LEN,
                     "Invalid MariaDB 10 event type 0x%x at %lu in binlog file '%s'",
                     hdr->event_type,
                     pos,
                     binlogname);
            return 0;
        }
    }
    else
    {
        if (hdr->event_type > MAX_EVENT_TYPE)
        {
            snprintf(errmsg,
                     BINLOG_ERROR_MSG_LEN,
                     "Invalid event type 0x%x at %lu in binlog file '%s'",
                     hdr->event_type,
                     pos,
                     binlogname);
            return 0;
        }
    }

    /* check is OK */
    return 1;
}

/**
 * Fill a string buffer with HEX representation of CRC32 (4) bytes
 * at the end of binlog event
 *
 * @param hdr    The replication header struct
 * @param buffer The buffer with binlog event
 * @output       The output buffer to fill, preallocated by the caller
 */
static void blr_report_checksum(REP_HEADER hdr,
                                const uint8_t *buffer,
                                char *output)
{
    uint8_t cksum_data[BINLOG_EVENT_CRC_SIZE];
    char *ptr = output + strlen(BLR_REPORT_CHECKSUM_FORMAT);
    strcpy(output, BLR_REPORT_CHECKSUM_FORMAT);

    /* Hex representation of checksum */
    cksum_data[3] = *(buffer + hdr.event_size - 4 - BINLOG_EVENT_HDR_LEN);
    cksum_data[2] = *(buffer + hdr.event_size - 3 - BINLOG_EVENT_HDR_LEN);
    cksum_data[1] = *(buffer + hdr.event_size - 2 - BINLOG_EVENT_HDR_LEN);
    cksum_data[0] = *(buffer + hdr.event_size - 1 - BINLOG_EVENT_HDR_LEN);

    gw_bin2hex(ptr, cksum_data, BINLOG_EVENT_CRC_SIZE);
    for (char *p = ptr ; *p; ++p)
    {
        *p = tolower(*p);
    }
}

/**
 * Save MariaDB GTID found in complete transaction
 *
 * @param    inst The router instance
 * @return   true on success, false otherwise
 */
bool blr_save_mariadb_gtid(ROUTER_INSTANCE *inst)
{
    int sql_ret;
    static const char insert_tpl[] = "INSERT OR FAIL INTO gtid_maps("
                                         "rep_domain, "
                                         "server_id, "
                                         "sequence, "
                                         "binlog_file, "
                                         "start_pos, "
                                         "end_pos) "
                                     "VALUES ( "
                                         "%" PRIu32 ", "
                                         "%" PRIu32 ", "
                                         "%" PRIu64 ", "
                                         "\"%s\", "
                                         "%" PRIu64 ", "
                                         "%" PRIu64 ");";

    static const char update_tpl[] = "UPDATE gtid_maps SET "
                                         "start_pos = %" PRIu64 ", "
                                         "end_pos = %" PRIu64 " "
                                     "WHERE rep_domain = %" PRIu32 " AND "
                                         "server_id = %" PRIu32 " AND "
                                         "sequence = %" PRIu64 " AND "
                                         "binlog_file = \"%s\";";
    char *errmsg;
    char sql_stmt[GTID_SQL_BUFFER_SIZE];
    MARIADB_GTID_INFO gtid_info;
    MARIADB_GTID_ELEMS gtid_elms;

    gtid_info.gtid = inst->pending_transaction.gtid;
    gtid_info.file = inst->binlog_name;
    gtid_info.start = inst->pending_transaction.start_pos;
    gtid_info.end = inst->pending_transaction.end_pos;
    memcpy(&gtid_elms,
           &inst->pending_transaction.gtid_elms,
           sizeof(MARIADB_GTID_ELEMS));

    /* Prepare INSERT SQL */
    snprintf(sql_stmt,
             GTID_SQL_BUFFER_SIZE,
             insert_tpl,
             gtid_elms.domain_id,
             gtid_elms.server_id,
             gtid_elms.seq_no,
             gtid_info.file,
             gtid_info.start,
             gtid_info.end);

    /* Save GTID into repo */
    if ((sql_ret = sqlite3_exec(inst->gtid_maps,
                                sql_stmt,
                                NULL,
                                NULL,
                                &errmsg)) != SQLITE_OK)
    {
        if (sql_ret == SQLITE_CONSTRAINT)
        {
            /* Prepare UPDATE SQL */
            snprintf(sql_stmt,
                     GTID_SQL_BUFFER_SIZE,
                     update_tpl,
                     gtid_info.start,
                     gtid_info.end,
                     gtid_elms.domain_id,
                     gtid_elms.server_id,
                     gtid_elms.seq_no,
                     gtid_info.file);

            /* Update GTID into repo */
            if ((sql_ret = sqlite3_exec(inst->gtid_maps,
                                        sql_stmt,
                                        NULL,
                                        NULL,
                                        &errmsg)) != SQLITE_OK)
            {
                MXS_ERROR("Service %s: failed to update GTID %s for %s:%lu,%lu "
                          "into gtid_maps database: %s",
                          inst->service->name,
                          gtid_info.gtid,
                          gtid_info.file,
                          gtid_info.start,
                          gtid_info.end,
                          errmsg);
                sqlite3_free(errmsg);
                return false;
            }
            /* Remove SQLITE_CONSTRAINT error message */
            sqlite3_free(errmsg);
        }
        else
        {
            MXS_ERROR("Service %s: failed to insert GTID %s for %s:%lu,%lu "
                      "into gtid_maps database: %s",
                      inst->service->name,
                      gtid_info.gtid,
                      gtid_info.file,
                      gtid_info.start,
                      gtid_info.end,
                      errmsg);
            sqlite3_free(errmsg);
            return false;
        }
    }

    MXS_DEBUG("Saved/udated MariaDB GTID '%s', %s:%lu,%lu, SQL [%s]",
              gtid_info.gtid,
              inst->binlog_name,
              gtid_info.start,
              gtid_info.end,
              sql_stmt);

    return true;
}

/**
 * GTID select callback for sqlite3 database
 *
 * @param data      Data pointer from caller
 * @param cols      Number of columns
 * @param values    The values
 * @param names     The column names
 *
 * @return          0 on success, 1 otherwise
 */
static int gtid_select_cb(void *data,
                          int cols,
                          char** values,
                          char** names)
{
    MARIADB_GTID_INFO *result = (MARIADB_GTID_INFO *)data;

    ss_dassert(cols >= 4);

    if (values[0] &&
        values[1] &&
        values[2] &&
        values[3])
    {
        result->gtid = MXS_STRDUP_A(values[0]);
        result->file = MXS_STRDUP_A(values[1]);
        result->start = atoll(values[2]);
        result->end = atoll(values[3]);

        if (cols > 4 &&
            (values[4] &&
             values[5] &&
             values[6]))
        {
            result->gtid_elms.domain_id = atoll(values[4]);
            result->gtid_elms.server_id = atoll(values[5]);
            result->gtid_elms.seq_no = atoll(values[6]);
        }

        if (result->start > 4)
        {
            ss_dassert(result->end > result->start);
        }
        else
        {
            ss_dassert(result->start > 0 && result->start > 0);
        }
    }

    return 0;
}

/**
 * Get MariaDB GTID from repo
 *
 * @param    slave   The current slave instance
 * @param    gtid    The GTID to look for
 * @param    result  The (allocated) ouput data to fill
 * @return   True if with found GTID or false
 */
bool blr_fetch_mariadb_gtid(ROUTER_SLAVE *slave,
                            const char *gtid,
                            MARIADB_GTID_INFO *result)
{
    char *errmsg = NULL;
    char select_query[GTID_SQL_BUFFER_SIZE];
    MARIADB_GTID_ELEMS gtid_elms = {};
    /* The fields in the WHERE clause belong to
     * primary key but binlog_file cannot be part of
     * WHERE because GTID is made of X-Y-Z, three elements.
     *
     * The query has ORDER BY id DESC LIMIT 1 in order
     * to get the right GTID, even in case of database
     * with old content.
     */
    static const char select_tpl[] = "SELECT "
                                         "(rep_domain ||"
                                           " '-' || server_id ||"
                                           " '-' || sequence) AS gtid, "
                                         "binlog_file, "
                                         "start_pos, "
                                         "end_pos, "
                                         "rep_domain, "
                                         "server_id, "
                                         "sequence "
                                     "FROM gtid_maps "
                                         "WHERE (rep_domain = %" PRIu32 " AND "
                                                 "server_id = %" PRIu32 " AND "
                                                 "sequence = %" PRIu64 ") "
                                     "ORDER BY id DESC LIMIT 1;";
    ss_dassert(gtid != NULL);

    /* Parse GTID value into its components */
    if (!blr_parse_gtid(gtid, &gtid_elms))
    {
        return false;
    }

    snprintf(select_query,
             GTID_SQL_BUFFER_SIZE,
             select_tpl,
             gtid_elms.domain_id,
             gtid_elms.server_id,
             gtid_elms.seq_no);

    /* Find the GTID */
    if (sqlite3_exec(slave->gtid_maps,
                     select_query,
                     gtid_select_cb,
                     result,
                     &errmsg) != SQLITE_OK)
    {
        MXS_ERROR("Failed to select GTID %s from GTID maps DB: %s, select [%s]",
                  gtid,
                  errmsg,
                  select_query);
        sqlite3_free(errmsg);
        return false;
    }
    else
    {
        if (result->gtid)
        {
            MXS_INFO("Binlog file to read from is %" PRIu32 "/%" PRIu32 "/%s",
                     result->gtid_elms.domain_id,
                     result->gtid_elms.server_id,
                     result->file);
        }
    }
    return result->gtid ? true : false;
}

/**
 * Get the next binlog file sequence number
 *
 * @param filename    The current filename
 * @return            0 on error, >0 as sequence number
 */
unsigned int
blr_file_get_next_seqno(const char *filename)
{
    char *sptr;
    int filenum;

    if ((sptr = strrchr(filename, '.')) == NULL)
    {
        return 0;
    }
    filenum = atoi(sptr + 1);
    if (filenum)
    {
        filenum++;
    }

    return filenum;
}

/**
 * Return the binlog file size.
 *
 * @param filename    The current filename
 * @return            0 on error, >0 size
 */
uint32_t blr_slave_get_file_size(const char *filename)
{
    struct stat statb;

    if (stat(filename, &statb) == 0)
    {
        return statb.st_size;
    }
    else
    {
        MXS_ERROR("Failed to get %s file size: %d %s",
                  filename,
                  errno,
                  mxs_strerror(errno));
        return 0;
    }
}

/**
 * Extract the GTID the client requested
 *
 * @param gtid   Then input GTID
 * @param info   The GTID structure to fil
 * @return       True for a parsed GTID string or false
 */
bool blr_parse_gtid(const char *gtid, MARIADB_GTID_ELEMS *info)
{
    const char *ptr = gtid;
    int read = 0;
    int len = strlen(gtid);

    while (ptr < gtid + len)
    {
        if (!isdigit(*ptr))
        {
            ptr++;
        }
        else
        {
            char *end;
            switch (read)
            {
            case 0:
                info->domain_id = strtoul(ptr, &end, 10);
                break;
            case 1:
                info->server_id = strtoul(ptr, &end, 10);
                break;
            case 2:
                info->seq_no = strtoul(ptr, &end, 10);
                break;
            }
            read++;
            ptr = end;
        }
    }

    return (info->server_id && info->seq_no) ? true : false;
}

/**
 * Get MariaDB GTID from repo
 *
 * @param    router  The current router instance
 * @param    result  The (allocated) ouput data to fill
 * @return   False on sqlite errors
 *           True even if the gtid_maps is empty
 *           The caller must check result->gtid value
 */

bool blr_load_last_mariadb_gtid(ROUTER_INSTANCE *router,
                                MARIADB_GTID_INFO *result)
{
    char *errmsg = NULL;
    MARIADB_GTID_ELEMS gtid_elms = {};
    static const char last_gtid[] = "SELECT "
                                         "(rep_domain ||"
                                           " '-' || server_id ||"
                                           " '-' || sequence) AS gtid, "
                                         "binlog_file, "
                                         "start_pos, "
                                         "end_pos, "
                                         "rep_domain, "
                                         "server_id, "
                                         "sequence "
                                     "FROM gtid_maps "
                                     "WHERE id = "
                                         "(SELECT MAX(id) "
                                              "FROM gtid_maps "
                                           "WHERE start_pos > 4);";

    /* Find the last GTID */
    if (sqlite3_exec(router->gtid_maps,
                     last_gtid,
                     gtid_select_cb,
                     result,
                     &errmsg) != SQLITE_OK)
    {
        MXS_ERROR("Failed to select last GTID"
                  " from GTID maps DB: %s, select [%s]",
                  errmsg,
                  last_gtid);
        sqlite3_free(errmsg);
        return false;
    }

    return true;
}

/**
 * Select callback for blr_file_next_exists()
 *
 * @param data      Data pointer from caller
 * @param cols      Number of columns
 * @param values    The values
 * @param names     The column names
 *
 * @return          0 on success, 1 otherwise
 */
static int gtid_file_select_cb(void *data,
                               int cols,
                               char** values,
                               char** names)
{
    MARIADB_GTID_INFO *result = (MARIADB_GTID_INFO *)data;

    ss_dassert(cols >= 4);

    if (values[0] &&
        values[1] &&
        values[2] &&
        values[3])
    {
        result->file = MXS_STRDUP_A(values[3]);
        result->gtid_elms.domain_id = atoll(values[1]);
        result->gtid_elms.server_id = atoll(values[2]);
    }

    return 0;
}

/**
 * Get Last file from GTID from repo
 *
 * @param    router  The current router instance
 * @param    result  The (allocated) ouput data to fill
 * @return   False on sqlite errors
 *           True even if the gtid_maps is empty
 *           The caller must check result->gtid value
 */

bool blr_get_last_file(ROUTER_INSTANCE *router,
                       MARIADB_GTID_INFO *result)
{
    char *errmsg = NULL;
    MARIADB_GTID_ELEMS gtid_elms = {};
    static const char last_gtid[] = "SELECT "
                                         "(rep_domain ||"
                                           " '-' || server_id ||"
                                           " '-' || sequence) AS gtid, "
                                         "binlog_file, "
                                         "start_pos, "
                                         "end_pos, "
                                         "rep_domain, "
                                         "server_id, "
                                         "sequence "
                                     "FROM gtid_maps "
                                     "WHERE id = "
                                         "(SELECT MAX(id) FROM gtid_maps);";

    /* Find the the last file */
    if (sqlite3_exec(router->gtid_maps,
                     last_gtid,
                     gtid_select_cb,
                     result,
                     &errmsg) != SQLITE_OK)
    {
        MXS_ERROR("Failed to select last written binlog file"
                  " from GTID maps DB: %s, select [%s]",
                  errmsg,
                  last_gtid);
        sqlite3_free(errmsg);
        return false;
    }

    return true;
}

/**
 * Compare the specified router file and slave one
 *
 * @param    router    The router instance
 * @param    info      Additional file info
 * @param    r_file    The router binlog file
 * @param    s_file    The slave file
 * @return             True or false
 */
bool blr_compare_binlogs(ROUTER_INSTANCE *router,
                         const MARIADB_GTID_ELEMS *info,
                         const char *r_file,
                         const char *s_file)
{
    // Just strcmp()
    if (router->storage_type == BLR_BINLOG_STORAGE_FLAT)
    {
        return strcmp(r_file, s_file) == 0;
    }
    else
    {
       // domain_id, server_id and strcmp()
       return ((router->mariadb10_gtid_domain == info->domain_id) &&
               (router->orig_masterid == info->server_id) &&
               strcmp(r_file, s_file) == 0);
    }
}

/**
 * Check whether the current slave file is the current file
 * being written by the router
 *
 * @param    router    The router instance
 * @param    slave     The connected slave
 * @return             True or false
 */
bool blr_is_current_binlog(ROUTER_INSTANCE *router,
                           ROUTER_SLAVE *slave)
{
    return blr_compare_binlogs(router,
                               &slave->f_info.gtid_elms,
                               router->binlog_name,
                               slave->binlogfile);
}<|MERGE_RESOLUTION|>--- conflicted
+++ resolved
@@ -494,15 +494,10 @@
 {
     if (strlen(orig_file) > BINLOG_FNAMELEN)
     {
-<<<<<<< HEAD
         MXS_ERROR("The binlog filename %s is longer than "
                   "the maximum allowed length %d.",
-                  file,
+                  orig_file,
                   BINLOG_FNAMELEN);
-=======
-        MXS_ERROR("The binlog filename %s is longer than the maximum allowed length %d.",
-                  orig_file, BINLOG_FNAMELEN);
->>>>>>> 086e7abe
         return 0;
     }
 
